# coding=utf-8
# Copyright 2013 The Emscripten Authors.  All rights reserved.
# Emscripten is available under two separate licenses, the MIT license and the
# University of Illinois/NCSA Open Source License.  Both these licenses can be
# found in the LICENSE file.

# noqa: E241

from __future__ import print_function
from functools import wraps
import filecmp
import glob
import itertools
import json
import os
import pipes
import re
import select
import shlex
import shutil
import struct
import subprocess
import sys
import time
import tempfile
import unittest
import uuid

if __name__ == '__main__':
  raise Exception('do not run this file directly; do something like: tests/runner.py other')

from tools.shared import Building, PIPE, run_js, run_process, STDOUT, try_delete, listify
from tools.shared import EMCC, EMXX, EMAR, EMRANLIB, PYTHON, FILE_PACKAGER, WINDOWS, LLVM_ROOT, EMCONFIG, EM_BUILD_VERBOSE
from tools.shared import CLANG, CLANG_CC, CLANG_CPP, LLVM_AR
from tools.shared import NODE_JS, SPIDERMONKEY_ENGINE, JS_ENGINES, V8_ENGINE
from tools.shared import WebAssembly
from runner import RunnerCore, path_from_root, no_wasm_backend, no_fastcomp, is_slow_test
from runner import needs_dlfcn, env_modify, no_windows, chdir, with_env_modify, create_test_file, parameterized
from tools import jsrun, shared
import tools.line_endings
import tools.js_optimizer
import tools.tempfiles
import tools.duplicate_function_eliminator

scons_path = Building.which('scons')


class temp_directory(object):
  def __init__(self, dirname):
    self.dir = dirname

  def __enter__(self):
    self.directory = tempfile.mkdtemp(prefix='emtest_temp_', dir=self.dir)
    self.prev_cwd = os.getcwd()
    os.chdir(self.directory)
    print('temp_directory: ' + self.directory)
    return self.directory

  def __exit__(self, type, value, traceback):
    os.chdir(self.prev_cwd)


def uses_canonical_tmp(func):
  """Decorator that signals the use of the canonical temp by a test method.

  This decorator takes care of cleaning the directory after the
  test to satisfy the leak detector.
  """
  @wraps(func)
  def decorated(self):
    # Before running the test completely remove the canonical_tmp
    if os.path.exists(self.canonical_temp_dir):
      shutil.rmtree(self.canonical_temp_dir)
    try:
      func(self)
    finally:
      # Make sure the test isn't lying about the fact that it uses
      # canonical_tmp
      self.assertTrue(os.path.exists(self.canonical_temp_dir))
      # Remove the temp dir in a try-finally, as otherwise if the
      # test fails we would not clean it up, and if leak detection
      # is set we will show that error instead of the actual one.
      shutil.rmtree(self.canonical_temp_dir)

  return decorated


def is_python3_version_supported():
  """Retuns True if the installed python3 version is supported by emscripten.

  Note: Emscripten requires python3.5 or above since python3.4 and below do not
  support circular dependencies."""
  try:
    print('is_python3_version_supported')
    python3 = Building.which('python3')
    print('  python3 =', python3)
    output = run_process([python3, '--version'], stdout=PIPE).stdout
    print('  output =', output, output.split())
    output = output.split()[1]
    # ignore final component which can contains non-integers (e.g 'rc1')
    version = [int(x) for x in output.split('.')[:2]]
    return version >= [3, 5]
  except Exception:
    # If anything goes wrong (no python3, unexpected output format), then we do
    # not support this python3
    return False


def encode_leb(number):
  # TODO(sbc): handle larger numbers
  assert(number < 255)
  # pack the integer then take only the first (little end) byte
  return struct.pack('<i', number)[:1]


def get_fastcomp_src_dir():
  """Locate fastcomp source tree by searching realtive to LLVM_ROOT."""
  d = LLVM_ROOT
  key_file = 'readme-emscripten-fastcomp.txt'
  while d != os.path.dirname(d):
    d = os.path.abspath(d)
    # when the build directory lives below the source directory
    if os.path.exists(os.path.join(d, key_file)):
      return d
    # when the build directory lives alongside the source directory
    elif os.path.exists(os.path.join(d, 'src', key_file)):
      return os.path.join(d, 'src')
    else:
      d = os.path.dirname(d)
  return None


def parse_wasm(filename):
  wast = run_process([os.path.join(Building.get_binaryen_bin(), 'wasm-dis'), filename], stdout=PIPE).stdout
  imports = []
  exports = []
  funcs = []
  for line in wast.splitlines():
    line = line.strip()
    if line.startswith('(import '):
      line = line.strip('()')
      name = line.split()[2].strip('"')
      imports.append(name)
    if line.startswith('(export '):
      line = line.strip('()')
      name = line.split()[1].strip('"')
      exports.append(name)
    if line.startswith('(func '):
      line = line.strip('()')
      name = line.split()[1].strip('"')
      funcs.append(name)
  return imports, exports, funcs


class other(RunnerCore):
  # Utility to run a simple test in this suite. This receives a directory which
  # should contain a test.cpp and test.out files, compiles the cpp, and runs it
  # to verify the output, with optional compile and run arguments.
  # TODO: use in more places
  def do_other_test(self, dirname, emcc_args=[], run_args=[]):
    shutil.copyfile(path_from_root('tests', dirname, 'test.cpp'), 'test.cpp')
    run_process([PYTHON, EMCC, 'test.cpp'] + emcc_args)
    expected = open(path_from_root('tests', dirname, 'test.out')).read()
    seen = run_js('a.out.js', args=run_args, stderr=PIPE, full_output=True) + '\n'
    self.assertContained(expected, seen)

  # Another utility to run a test in this suite. This receives a source file
  # to compile, with optional compiler and execution flags.
  # Output can be checked by seeing if literals are contained, and that a list
  # of regexes match. The return code can also be checked.
  def do_smart_test(self, source, literals=[], regexes=[],
                    emcc_args=[], run_args=[], assert_returncode=0):
    run_process([PYTHON, EMCC, source] + emcc_args)
    seen = run_js('a.out.js', args=run_args, stderr=PIPE, full_output=True,
                  assert_returncode=assert_returncode) + '\n'

    for literal in literals:
      self.assertContained([literal], seen)

    for regex in regexes:
      self.assertTrue(re.search(regex, seen), 'Expected regex "%s" to match on:\n%s' % (regex, seen))

  def run_on_pty(self, cmd):
    master, slave = os.openpty()
    output = []

    try:
      env = os.environ.copy()
      env['TERM'] = 'xterm-color'
      proc = subprocess.Popen(cmd, stdout=slave, stderr=slave, env=env)
      while proc.poll() is None:
        r, w, x = select.select([master], [], [], 1)
        if r:
          output.append(os.read(master, 1024))
      return (proc.returncode, b''.join(output))
    finally:
      os.close(master)
      os.close(slave)

  def test_emcc_v(self):
    for compiler in [EMCC, EMXX]:
      # -v, without input files
      proc = run_process([PYTHON, compiler, '-v'], stdout=PIPE, stderr=PIPE)
      self.assertContained('clang version %s' % shared.expected_llvm_version(), proc.stderr)
      self.assertContained('GNU', proc.stderr)
      self.assertNotContained('this is dangerous', proc.stdout)
      self.assertNotContained('this is dangerous', proc.stderr)

  def test_emcc_generate_config(self):
    for compiler in [EMCC, EMXX]:
      config_path = './emscripten_config'
      run_process([PYTHON, compiler, '--generate-config', config_path])
      self.assertExists(config_path, 'A config file should have been created at %s' % config_path)
      config_contents = open(config_path).read()
      self.assertContained('EMSCRIPTEN_ROOT', config_contents)
      self.assertContained('LLVM_ROOT', config_contents)
      os.remove(config_path)

  def test_emcc_output_mjs(self):
    run_process([PYTHON, EMCC, '-o', 'hello_world.mjs', path_from_root('tests', 'hello_world.c')])
    with open('hello_world.mjs') as f:
      output = f.read()
    self.assertContained('export default Module;', output)
    # TODO(sbc): Test that this is actually runnable.  We currently don't have
    # any tests for EXPORT_ES6 but once we do this should be enabled.
    # self.assertContained('hello, world!', run_js('hello_world.mjs'))

  def test_emcc_out_file(self):
    # Verify that "-ofile" works in addition to "-o" "file"
    run_process([PYTHON, EMCC, '-c', '-ofoo.o', path_from_root('tests', 'hello_world.c')])
    assert os.path.exists('foo.o')
    run_process([PYTHON, EMCC, '-ofoo.js', 'foo.o'])
    assert os.path.exists('foo.js')

  def test_emcc_basics(self):
    for compiler, suffix in [(EMCC, '.c'), (EMXX, '.cpp')]:
      # --version
      output = run_process([PYTHON, compiler, '--version'], stdout=PIPE, stderr=PIPE)
      output = output.stdout.replace('\r', '')
      self.assertContained('emcc (Emscripten gcc/clang-like replacement)', output)
      self.assertContained('''Copyright (C) 2014 the Emscripten authors (see AUTHORS.txt)
This is free and open source software under the MIT license.
There is NO warranty; not even for MERCHANTABILITY or FITNESS FOR A PARTICULAR PURPOSE.
''', output)

      # --help
      output = run_process([PYTHON, compiler, '--help'], stdout=PIPE, stderr=PIPE)
      self.assertContained('Display this information', output.stdout)
      self.assertContained('Most clang options will work', output.stdout)

      # -dumpmachine
      output = run_process([PYTHON, compiler, '-dumpmachine'], stdout=PIPE, stderr=PIPE)
      self.assertContained(shared.get_llvm_target(), output.stdout)

      # -dumpversion
      output = run_process([PYTHON, compiler, '-dumpversion'], stdout=PIPE, stderr=PIPE)
      self.assertEqual(shared.EMSCRIPTEN_VERSION, output.stdout.strip(), 'results should be identical')

      # emcc src.cpp ==> writes a.out.js and a.out.wasm
      self.clear()
      run_process([PYTHON, compiler, path_from_root('tests', 'hello_world' + suffix)])
      self.assertExists('a.out.js')
      self.assertExists('a.out.wasm')
      self.assertContained('hello, world!', run_js('a.out.js'))

      # properly report source code errors, and stop there
      self.clear()
      stderr = self.expect_fail([PYTHON, compiler, path_from_root('tests', 'hello_world_error' + suffix)])
      self.assertNotContained('IOError', stderr) # no python stack
      self.assertNotContained('Traceback', stderr) # no python stack
      self.assertContained('error: invalid preprocessing directive', stderr)
      self.assertContained(["error: use of undeclared identifier 'cheez", "error: unknown type name 'cheez'"], stderr)
      self.assertContained('errors generated.', stderr.splitlines()[-2])

  def test_emcc_2(self):
    for compiler in [EMCC, EMXX]:
      suffix = '.c' if compiler == EMCC else '.cpp'

      # emcc src.cpp -c    and   emcc src.cpp -o src.[o|bc] ==> should give a .bc file
      #      regression check: -o js should create "js", with bitcode content
      for args in [['-c'], ['-o', 'src.o'], ['-o', 'src.bc'], ['-o', 'src.so'], ['-o', 'js'], ['-O1', '-c', '-o', '/dev/null'], ['-O1', '-o', '/dev/null']]:
        print('-c stuff', args)
        if '/dev/null' in args and WINDOWS:
          print('skip because windows')
          continue
        target = args[1] if len(args) == 2 else 'hello_world.o'
        self.clear()
        run_process([PYTHON, compiler, path_from_root('tests', 'hello_world' + suffix)] + args)
        if args[-1] == '/dev/null':
          print('(no output)')
          continue
        syms = Building.llvm_nm(target)
        assert 'main' in syms.defs
        if self.is_wasm_backend():
          # wasm backend will also have '__original_main' or such
          assert len(syms.defs) == 2
        else:
          assert len(syms.defs) == 1
        if target == 'js': # make sure emcc can recognize the target as a bitcode file
          shutil.move(target, target + '.bc')
          target += '.bc'
        run_process([PYTHON, compiler, target, '-o', target + '.js'])
        self.assertContained('hello, world!', run_js(target + '.js'))

  def test_emcc_3(self):
    for compiler in [EMCC, EMXX]:
      suffix = '.c' if compiler == EMCC else '.cpp'
      os.chdir(self.get_dir())
      self.clear()

      # handle singleton archives
      run_process([PYTHON, compiler, path_from_root('tests', 'hello_world' + suffix), '-o', 'a.bc'])
      run_process([LLVM_AR, 'r', 'a.a', 'a.bc'], stdout=PIPE, stderr=PIPE)
      run_process([PYTHON, compiler, 'a.a'])
      self.assertContained('hello, world!', run_js('a.out.js'))

      if not self.is_wasm_backend():
        # emcc src.ll ==> generates .js
        self.clear()
        run_process([PYTHON, compiler, path_from_root('tests', 'hello_world.ll')])
        self.assertContained('hello, world!', run_js('a.out.js'))

      # emcc [..] -o [path] ==> should work with absolute paths
      for path in [os.path.abspath(os.path.join('..', 'file1.js')), os.path.join('b_dir', 'file2.js')]:
        print(path)
        os.chdir(self.get_dir())
        self.clear()
        print(os.listdir(os.getcwd()))
        os.makedirs('a_dir')
        os.chdir('a_dir')
        os.makedirs('b_dir')
        # use single file so we don't have more files to clean up
        run_process([PYTHON, compiler, path_from_root('tests', 'hello_world' + suffix), '-o', path, '-s', 'SINGLE_FILE=1'])
        last = os.getcwd()
        os.chdir(os.path.dirname(path))
        self.assertContained('hello, world!', run_js(os.path.basename(path)))
        os.chdir(last)
        try_delete(path)

  def test_emcc_4(self):
    for compiler in [EMCC, EMXX]:
      # Optimization: emcc src.cpp -o something.js [-Ox]. -O0 is the same as not specifying any optimization setting
      for params, opt_level, bc_params, closure, has_malloc in [ # bc params are used after compiling to bitcode
        (['-o', 'something.js'],                          0, None, 0, 1),
        (['-o', 'something.js', '-O0'],                   0, None, 0, 0),
        (['-o', 'something.js', '-O1'],                   1, None, 0, 0),
        (['-o', 'something.js', '-O1', '-g'],             1, None, 0, 0), # no closure since debug
        (['-o', 'something.js', '-O2'],                   2, None, 0, 1),
        (['-o', 'something.js', '-O2', '-g'],             2, None, 0, 0),
        (['-o', 'something.js', '-Os'],                   2, None, 0, 1),
        (['-o', 'something.js', '-O3'],                   3, None, 0, 1),
        # and, test compiling to bitcode first
        (['-o', 'something.bc'], 0, [],      0, 0),
        (['-o', 'something.bc', '-O0'], 0, [], 0, 0),
        (['-o', 'something.bc', '-O1'], 1, ['-O1'], 0, 0),
        (['-o', 'something.bc', '-O2'], 2, ['-O2'], 0, 0),
        (['-o', 'something.bc', '-O3'], 3, ['-O3'], 0, 0),
        (['-O1', '-o', 'something.bc'], 1, [], 0, 0),
        # non-wasm
        (['-s', 'WASM=0', '-o', 'something.js'],                          0, None, 0, 1),
        (['-s', 'WASM=0', '-o', 'something.js', '-O0'],                   0, None, 0, 0),
        (['-s', 'WASM=0', '-o', 'something.js', '-O1'],                   1, None, 0, 0),
        (['-s', 'WASM=0', '-o', 'something.js', '-O1', '-g'],             1, None, 0, 0), # no closure since debug
        (['-s', 'WASM=0', '-o', 'something.js', '-O2'],                   2, None, 0, 1),
        (['-s', 'WASM=0', '-o', 'something.js', '-O2', '-g'],             2, None, 0, 0),
        (['-s', 'WASM=0', '-o', 'something.js', '-Os'],                   2, None, 0, 1),
        (['-s', 'WASM=0', '-o', 'something.js', '-O3'],                   3, None, 0, 1),
        # and, test compiling to bitcode first
        (['-s', 'WASM=0', '-o', 'something.bc'],        0, ['-s', 'WASM=0'],        0, 0),
        (['-s', 'WASM=0', '-o', 'something.bc', '-O0'], 0, ['-s', 'WASM=0'],        0, 0),
        (['-s', 'WASM=0', '-o', 'something.bc', '-O1'], 1, ['-s', 'WASM=0', '-O1'], 0, 0),
        (['-s', 'WASM=0', '-o', 'something.bc', '-O2'], 2, ['-s', 'WASM=0', '-O2'], 0, 0),
        (['-s', 'WASM=0', '-o', 'something.bc', '-O3'], 3, ['-s', 'WASM=0', '-O3'], 0, 0),
        (['-s', 'WASM=0', '-O1', '-o', 'something.bc'], 1, ['-s', 'WASM=0'],        0, 0),
      ]:
        if 'WASM=0' in params and self.is_wasm_backend():
          continue
        print(params, opt_level, bc_params, closure, has_malloc)
        self.clear()
        keep_debug = '-g' in params
        args = [PYTHON, compiler, path_from_root('tests', 'hello_world_loop' + ('_malloc' if has_malloc else '') + '.cpp')] + params
        print('..', args)
        output = run_process(args, stdout=PIPE, stderr=PIPE)
        assert len(output.stdout) == 0, output.stdout
        if bc_params is not None:
          self.assertExists('something.bc', output.stderr)
          bc_args = [PYTHON, compiler, 'something.bc', '-o', 'something.js'] + bc_params
          print('....', bc_args)
          output = run_process(bc_args, stdout=PIPE, stderr=PIPE)
        self.assertExists('something.js', output.stderr)
        self.assertContained('hello, world!', run_js('something.js'))

        # Verify optimization level etc. in the generated code
        # XXX these are quite sensitive, and will need updating when code generation changes
        generated = open('something.js').read()
        main = self.get_func(generated, '_main') if 'function _main' in generated else generated
        assert 'new Uint16Array' in generated and 'new Uint32Array' in generated, 'typed arrays 2 should be used by default'
        assert 'SAFE_HEAP' not in generated, 'safe heap should not be used by default'
        assert ': while(' not in main, 'when relooping we also js-optimize, so there should be no labelled whiles'
        if closure:
          if opt_level == 0:
            assert '._main =' in generated, 'closure compiler should have been run'
          elif opt_level >= 1:
            assert '._main=' in generated, 'closure compiler should have been run (and output should be minified)'
        else:
          # closure has not been run, we can do some additional checks. TODO: figure out how to do these even with closure
          assert '._main = ' not in generated, 'closure compiler should not have been run'
          if keep_debug:
            assert ('switch (label)' in generated or 'switch (label | 0)' in generated) == (opt_level <= 0), 'relooping should be in opt >= 1'
            assert ('assert(STACKTOP < STACK_MAX' in generated) == (opt_level == 0), 'assertions should be in opt == 0'
          if 'WASM=0' in params:
            if opt_level >= 2 and '-g' in params:
              assert re.search(r'HEAP8\[\$?\w+ ?\+ ?\(+\$?\w+ ?', generated) or re.search(r'HEAP8\[HEAP32\[', generated) or re.search(r'[i$]\d+ & ~\(1 << [i$]\d+\)', generated), 'eliminator should create compound expressions, and fewer one-time vars' # also in -O1, but easier to test in -O2
            looks_unminified = ' = {}' in generated and ' = []' in generated
            looks_minified = '={}' in generated and '=[]' and ';var' in generated
            assert not (looks_minified and looks_unminified)
            if opt_level == 0 or '-g' in params:
              assert looks_unminified
            elif opt_level >= 2:
              assert looks_minified

  @no_wasm_backend('tests for asmjs optimzer')
  def test_emcc_5(self):
    for compiler in [EMCC, EMXX]:
      # asm.js optimization levels
      for params, test, text in [
        (['-O2'], lambda generated: 'function addRunDependency' in generated, 'shell has unminified utilities'),
        (['-O2', '--closure', '1'], lambda generated: 'function addRunDependency' not in generated and ';function' in generated, 'closure minifies the shell, removes whitespace'),
        (['-O2', '--closure', '1', '-g1'], lambda generated: 'function addRunDependency' not in generated and ';function' not in generated, 'closure minifies the shell, -g1 makes it keep whitespace'),
        (['-O2'], lambda generated: 'var b=0' in generated and 'function _main' not in generated, 'registerize/minify is run by default in -O2'),
        (['-O2', '--minify', '0'], lambda generated: 'var b = 0' in generated and 'function _main' not in generated, 'minify is cancelled, but not registerize'),
        (['-O2', '--js-opts', '0'], lambda generated: 'var b=0' not in generated and 'var b = 0' not in generated and 'function _main' in generated, 'js opts are cancelled'),
        (['-O2', '-g'], lambda generated: 'var b=0' not in generated and 'var b = 0' not in generated and 'function _main' in generated, 'registerize/minify is cancelled by -g'),
        (['-O2', '-g0'], lambda generated: 'var b=0' in generated and 'function _main' not in generated, 'registerize/minify is run by default in -O2 -g0'),
        (['-O2', '-g1'], lambda generated: 'var b = 0' in generated and 'function _main' not in generated, 'compress is cancelled by -g1'),
        (['-O2', '-g2'], lambda generated: ('var b = 0' in generated or 'var i1 = 0' in generated) and 'function _main' in generated, 'minify is cancelled by -g2'),
        (['-O2', '-g3'], lambda generated: 'var b=0' not in generated and 'var b = 0' not in generated and 'function _main' in generated, 'registerize is cancelled by -g3'),
        (['-O2', '--profiling'], lambda generated: ('var b = 0' in generated or 'var i1 = 0' in generated) and 'function _main' in generated, 'similar to -g2'),
        (['-O2', '-profiling'], lambda generated: ('var b = 0' in generated or 'var i1 = 0' in generated) and 'function _main' in generated, 'similar to -g2'),
        (['-O2', '--profiling-funcs'], lambda generated: 'var b=0' in generated and '"use asm";var a=' in generated and 'function _main' in generated, 'very minified, but retain function names'),
        (['-O2', '-profiling-funcs'], lambda generated: 'var b=0' in generated and '"use asm";var a=' in generated and 'function _main' in generated, 'very minified, but retain function names'),
        (['-O2'], lambda generated: 'var b=0' in generated and '"use asm";var a=' in generated and 'function _main' not in generated, 'very minified, no function names'),
        # (['-O2', '-g4'], lambda generated: 'var b=0' not in generated and 'var b = 0' not in generated and 'function _main' in generated, 'same as -g3 for now'),
        (['-s', 'INLINING_LIMIT=0'], lambda generated: 'function _dump' in generated, 'no inlining without opts'),
        ([], lambda generated: 'Module["_dump"]' not in generated, 'dump is not exported by default'),
        (['-s', 'EXPORTED_FUNCTIONS=["_main", "_dump"]'], lambda generated: 'asm["_dump"];' in generated, 'dump is now exported'),
        (['--llvm-opts', '1'], lambda generated: '_puts(' in generated, 'llvm opts requested'),
        ([], lambda generated: '// Sometimes an existing Module' in generated, 'without opts, comments in shell code'),
        (['-O2'], lambda generated: '// Sometimes an existing Module' not in generated, 'with opts, no comments in shell code'),
        (['-O2', '-g2'], lambda generated: '// Sometimes an existing Module' not in generated, 'with -g2, no comments in shell code'),
        (['-O2', '-g3'], lambda generated: '// Sometimes an existing Module' in generated, 'with -g3, yes comments in shell code'),
      ]:
        print(params, text)
        self.clear()
        run_process([PYTHON, compiler, path_from_root('tests', 'hello_world_loop.cpp'), '-o', 'a.out.js', '-s', 'WASM=0'] + params)
        self.assertContained('hello, world!', run_js('a.out.js'))
        assert test(open('a.out.js').read()), text

  def test_multiple_sources(self):
    # Compiling two sources at a time should work.
    cmd = [PYTHON, EMCC, '-c', path_from_root('tests', 'twopart_main.cpp'), path_from_root('tests', 'twopart_side.cpp')]
    run_process(cmd)

    # Object files should be generated by default in the current working
    # directory, and not alongside the sources.
    self.assertExists('twopart_main.o')
    self.assertExists('twopart_side.o')
    self.assertNotExists(path_from_root('tests', 'twopart_main.o'))
    self.assertNotExists(path_from_root('tests', 'twopart_side.o'))

    # But it is an error if '-o' is also specified.
    self.clear()
    err = self.expect_fail(cmd + ['-o', 'out.o'])

    self.assertContained('cannot specify -o with -c/-S and multiple source files', err)
    self.assertNotExists('twopart_main.o')
    self.assertNotExists('twopart_side.o')
    self.assertNotExists(path_from_root('tests', 'twopart_main.o'))
    self.assertNotExists(path_from_root('tests', 'twopart_side.o'))

  def test_combining_object_files(self):
    # Compiling two source files into a final JS.
    run_process([PYTHON, EMCC, path_from_root('tests', 'twopart_main.cpp'), path_from_root('tests', 'twopart_side.cpp')])
    self.assertContained('side got: hello from main, over', run_js('a.out.js'))

    # Compiling two files with -c will generate separate object files
    self.clear()
    run_process([PYTHON, EMCC, path_from_root('tests', 'twopart_main.cpp'), path_from_root('tests', 'twopart_side.cpp'), '-c'])
    self.assertExists('twopart_main.o')
    self.assertExists('twopart_side.o')

    # Compiling one of them alone is expected to fail
    err = self.expect_fail([PYTHON, EMCC, 'twopart_main.o'])
    self.assertContained('undefined symbol: _Z7theFuncPKc', err)

    # Combining both object files into js should work
    run_process([PYTHON, EMCC, 'twopart_main.o', 'twopart_side.o'])
    self.assertContained('side got: hello from main, over', run_js('a.out.js'))

    # Combining object files into another object should also work
    try_delete('a.out.js')
    run_process([PYTHON, EMCC, 'twopart_main.o', 'twopart_side.o', '-o', 'combined.o'])
    syms = Building.llvm_nm('combined.o')
    assert len(syms.defs) in (2, 3) and 'main' in syms.defs, 'Should be two functions (and in the wasm backend, also __original_main)'
    run_process([PYTHON, EMCC, 'combined.o', '-o', 'combined.o.js'])
    self.assertExists('combined.o.js')
    self.assertContained('side got: hello from main, over', run_js('combined.o.js'))

  def test_js_transform(self):
    with open('t.py', 'w') as f:
      f.write('''
import sys
f = open(sys.argv[1], 'a')
f.write('transformed!')
f.close()
''')

    run_process([PYTHON, EMCC, path_from_root('tests', 'hello_world.c'), '--js-transform', '%s t.py' % (PYTHON)])
    self.assertIn('transformed!', open('a.out.js').read())

  @no_wasm_backend("wasm backend alwasy embedds memory")
  def test_js_mem_file(self):
    for opts in [0, 1, 2, 3]:
      print('mem init in', opts)
      self.clear()
      run_process([PYTHON, EMCC, path_from_root('tests', 'hello_world.c'), '-s', 'WASM=0', '-O' + str(opts)])
      if opts >= 2:
        self.assertExists('a.out.js.mem')
      else:
        self.assertNotExists('a.out.js.mem')

  def test_emcc_asm_v_wasm(self):
    for opts in ([], ['-O1'], ['-O2'], ['-O3']):
      print('opts', opts)
      for mode in ([], ['-s', 'WASM=0']):
        self.clear()
        wasm = '=0' not in str(mode)
        print('  mode', mode, 'wasm?', wasm)
        run_process([PYTHON, EMCC, path_from_root('tests', 'hello_world.c')] + opts + mode)
        self.assertExists('a.out.js')
        if wasm:
          self.assertExists('a.out.wasm')
        for engine in JS_ENGINES:
          print('    engine', engine)
          out = run_js('a.out.js', engine=engine, stderr=PIPE, full_output=True)
          self.assertContained('hello, world!', out)
          if not wasm and engine == SPIDERMONKEY_ENGINE:
            self.validate_asmjs(out)
        if not wasm and not self.is_wasm_backend():
          src = open('a.out.js').read()
          if opts == []:
            assert 'almost asm' in src
          else:
            assert 'use asm' in src

  def test_emcc_cflags(self):
    output = run_process([PYTHON, EMCC, '--cflags'], stdout=PIPE)
    flags = output.stdout.strip()
    self.assertContained(' '.join(Building.doublequote_spaces(shared.emsdk_cflags())), flags)
    # check they work
    cmd = [CLANG, path_from_root('tests', 'hello_world.cpp')] + shlex.split(flags.replace('\\', '\\\\')) + ['-c', '-emit-llvm', '-o', 'a.bc']
    run_process(cmd)
    run_process([PYTHON, EMCC, 'a.bc'])
    self.assertContained('hello, world!', run_js('a.out.js'))

  def test_emcc_print_search_dirs(self):
    result = run_process([PYTHON, EMCC, '-print-search-dirs'], stdout=PIPE, stderr=PIPE)
    self.assertContained(['programs: =', 'libraries: ='], result.stdout, check_all=True)

  def test_emar_em_config_flag(self):
    # Test that the --em-config flag is accepted but not passed down do llvm-ar.
    # We expand this in case the EM_CONFIG is ~/.emscripten (default)
    config = os.path.expanduser(shared.EM_CONFIG)
    proc = run_process([PYTHON, EMAR, '--em-config', config, '-version'], stdout=PIPE, stderr=PIPE)
    self.assertEqual(proc.stderr, "")
    self.assertContained('LLVM', proc.stdout)

  def test_cmake(self):
    # Test all supported generators.
    if WINDOWS:
      generators = ['MinGW Makefiles', 'NMake Makefiles']
    else:
      generators = ['Unix Makefiles', 'Ninja', 'Eclipse CDT4 - Ninja']

    def nmake_detect_error(configuration):
      if Building.which(configuration['build'][0]):
        return None
      else:
        return 'Skipping NMake test for CMake support, since nmake was not found in PATH. Run this test in Visual Studio command prompt to easily access nmake.'

    def check_makefile(dirname):
      self.assertExists(dirname + '/Makefile', 'CMake call did not produce a Makefile!')

    configurations = {'MinGW Makefiles'     : {'prebuild': check_makefile, # noqa
                                               'build'   : ['mingw32-make'], # noqa
                      },
                      'NMake Makefiles'     : {'detect'  : nmake_detect_error, # noqa
                                               'prebuild': check_makefile, # noqa
                                               'build'   : ['nmake', '/NOLOGO'], # noqa
                      },
                      'Unix Makefiles'      : {'prebuild': check_makefile, # noqa
                                               'build'   : ['make'], # noqa
                      },
                      'Ninja'               : {'build'   : ['ninja'], # noqa
                      },
                      'Eclipse CDT4 - Ninja': {'build'   : ['ninja'], # noqa
                      }
    }

    if WINDOWS:
      emconfigure = path_from_root('emconfigure.bat')
    else:
      emconfigure = path_from_root('emconfigure')

    for generator in generators:
      conf = configurations[generator]

      make = conf['build']
      detector = conf.get('detect')
      prebuild = conf.get('prebuild')

      if detector:
        error = detector(conf)
      elif len(make) == 1 and not Building.which(make[0]):
        # Use simple test if applicable
        error = 'Skipping %s test for CMake support, since it could not be detected.' % generator
      else:
        error = None

      if error:
        print(error)
        continue

      # ('directory to the test', 'output filename', ['extra args to pass to
      # CMake']) Testing all combinations would be too much work and the test
      # would take 10 minutes+ to finish (CMake feature detection is slow), so
      # combine multiple features into one to try to cover as much as possible
      # while still keeping this test in sensible time limit.
      cases = [
        ('target_js',      'test_cmake.js',         ['-DCMAKE_BUILD_TYPE=Debug']),
        ('target_html',    'hello_world_gles.html', ['-DCMAKE_BUILD_TYPE=Release']),
        ('target_library', 'libtest_cmake.a',       ['-DCMAKE_BUILD_TYPE=MinSizeRel']),
        ('target_library', 'libtest_cmake.a',       ['-DCMAKE_BUILD_TYPE=RelWithDebInfo', '-DCPP_LIBRARY_TYPE=STATIC']),
        ('stdproperty',    'helloworld.js',         [])
      ]
      for test_dir, output_file, cmake_args in cases:
        cmakelistsdir = path_from_root('tests', 'cmake', test_dir)
        with temp_directory(self.get_dir()) as tempdirname:
          # Run Cmake
          cmd = [emconfigure, 'cmake'] + cmake_args + ['-G', generator, cmakelistsdir]

          env = os.environ.copy()
          # https://github.com/emscripten-core/emscripten/pull/5145: Check that CMake works even if EMCC_SKIP_SANITY_CHECK=1 is passed.
          if test_dir == 'target_html':
            env['EMCC_SKIP_SANITY_CHECK'] = '1'
          print(str(cmd))
          ret = run_process(cmd, env=env, stdout=None if EM_BUILD_VERBOSE >= 2 else PIPE, stderr=None if EM_BUILD_VERBOSE >= 1 else PIPE)
          if ret.stderr is not None and len(ret.stderr.strip()):
            print(ret.stderr) # If there were any errors, print them directly to console for diagnostics.
          if ret.stderr is not None and 'error' in ret.stderr.lower():
            print('Failed command: ' + ' '.join(cmd))
            print('Result:\n' + ret.stderr)
            self.fail('cmake call failed!')

          if prebuild:
            prebuild(tempdirname)

          # Build
          cmd = make
          if EM_BUILD_VERBOSE >= 3 and 'Ninja' not in generator:
            cmd += ['VERBOSE=1']
          ret = run_process(cmd, stdout=None if EM_BUILD_VERBOSE >= 2 else PIPE)
          if ret.stderr is not None and len(ret.stderr.strip()):
            print(ret.stderr) # If there were any errors, print them directly to console for diagnostics.
          if ret.stdout is not None and 'error' in ret.stdout.lower() and '0 error(s)' not in ret.stdout.lower():
            print('Failed command: ' + ' '.join(cmd))
            print('Result:\n' + ret.stdout)
            self.fail('make failed!')
          self.assertExists(tempdirname + '/' + output_file, 'Building a cmake-generated Makefile failed to produce an output file %s!' % tempdirname + '/' + output_file)

          # Run through node, if CMake produced a .js file.
          if output_file.endswith('.js'):
            ret = run_process(NODE_JS + [tempdirname + '/' + output_file], stdout=PIPE).stdout
            self.assertTextDataIdentical(open(cmakelistsdir + '/out.txt').read().strip(), ret.strip())

  # Test that the various CMAKE_xxx_COMPILE_FEATURES that are advertised for the Emscripten toolchain match with the actual language features that Clang supports.
  # If we update LLVM version and this test fails, copy over the new advertised features from Clang and place them to cmake/Modules/Platform/Emscripten.cmake.
  @no_windows('Skipped on Windows because CMake does not configure native Clang builds well on Windows.')
  def test_cmake_compile_features(self):
    with temp_directory(self.get_dir()):
      cmd = ['cmake', '-DCMAKE_C_COMPILER=' + CLANG_CC, '-DCMAKE_CXX_COMPILER=' + CLANG_CPP, path_from_root('tests', 'cmake', 'stdproperty')]
      print(str(cmd))
      native_features = run_process(cmd, stdout=PIPE).stdout

    if WINDOWS:
      emconfigure = path_from_root('emcmake.bat')
    else:
      emconfigure = path_from_root('emcmake')

    with temp_directory(self.get_dir()):
      cmd = [emconfigure, 'cmake', path_from_root('tests', 'cmake', 'stdproperty')]
      print(str(cmd))
      emscripten_features = run_process(cmd, stdout=PIPE).stdout

    native_features = '\n'.join([x for x in native_features.split('\n') if '***' in x])
    emscripten_features = '\n'.join([x for x in emscripten_features.split('\n') if '***' in x])
    self.assertTextDataIdentical(native_features, emscripten_features)

  # Tests that it's possible to pass C++11 or GNU++11 build modes to CMake by building code that needs C++11 (embind)
  def test_cmake_with_embind_cpp11_mode(self):
    for args in [[], ['-DNO_GNU_EXTENSIONS=1']]:
      with temp_directory(self.get_dir()) as tempdirname:
        configure = [path_from_root('emcmake.bat' if WINDOWS else 'emcmake'), 'cmake', path_from_root('tests', 'cmake', 'cmake_with_emval')] + args
        print(str(configure))
        run_process(configure)
        build = ['cmake', '--build', '.']
        print(str(build))
        run_process(build)

        ret = run_process(NODE_JS + [os.path.join(tempdirname, 'cpp_with_emscripten_val.js')], stdout=PIPE).stdout.strip()
        if '-DNO_GNU_EXTENSIONS=1' in args:
          self.assertTextDataIdentical('Hello! __STRICT_ANSI__: 1, __cplusplus: 201103', ret)
        else:
          self.assertTextDataIdentical('Hello! __STRICT_ANSI__: 0, __cplusplus: 201103', ret)

  # Tests that the Emscripten CMake toolchain option
  # -DEMSCRIPTEN_GENERATE_BITCODE_STATIC_LIBRARIES=ON works.
  def test_cmake_bitcode_static_libraries(self):
    if WINDOWS:
      emcmake = path_from_root('emcmake.bat')
    else:
      emcmake = path_from_root('emcmake')

    # Test that building static libraries by default generates UNIX archives (.a, with the emar tool)
    self.clear()
    run_process([emcmake, 'cmake', path_from_root('tests', 'cmake', 'static_lib')])
    run_process([Building.which('cmake'), '--build', '.'])
    assert Building.is_ar('libstatic_lib.a')
    run_process([PYTHON, EMAR, 'x', 'libstatic_lib.a'])
    found = False # hashing makes the object name random
    for x in os.listdir('.'):
      if x.endswith('.o'):
        found = True
        if self.is_wasm_backend():
          assert Building.is_wasm(x)
        else:
          assert Building.is_bitcode(x)
    assert found

    # Test that passing the -DEMSCRIPTEN_GENERATE_BITCODE_STATIC_LIBRARIES=ON
    # directive causes CMake to generate LLVM bitcode files as static libraries
    # (.bc)
    self.clear()
    run_process([emcmake, 'cmake', '-DEMSCRIPTEN_GENERATE_BITCODE_STATIC_LIBRARIES=ON', path_from_root('tests', 'cmake', 'static_lib')])
    run_process([Building.which('cmake'), '--build', '.'])
    if self.is_wasm_backend():
      assert Building.is_wasm('libstatic_lib.bc')
    else:
      assert Building.is_bitcode('libstatic_lib.bc')
    assert not Building.is_ar('libstatic_lib.bc')

    # Test that one is able to fake custom suffixes for static libraries.
    # (sometimes projects want to emulate stuff, and do weird things like files
    # with ".so" suffix which are in fact either ar archives or bitcode files)
    self.clear()
    run_process([emcmake, 'cmake', '-DSET_FAKE_SUFFIX_IN_PROJECT=1', path_from_root('tests', 'cmake', 'static_lib')])
    run_process([Building.which('cmake'), '--build', '.'])
    assert Building.is_ar('myprefix_static_lib.somecustomsuffix')

  # Tests that the CMake variable EMSCRIPTEN_VERSION is properly provided to user CMake scripts
  def test_cmake_emscripten_version(self):
    if WINDOWS:
      emcmake = path_from_root('emcmake.bat')
    else:
      emcmake = path_from_root('emcmake')

    run_process([emcmake, 'cmake', path_from_root('tests', 'cmake', 'emscripten_version')])

  def test_system_include_paths(self):
    # Verify that all default include paths are within `emscripten/system`

    def verify_includes(stderr):
      self.assertContained('<...> search starts here:', stderr)
      assert stderr.count('End of search list.') == 1, stderr
      start = stderr.index('<...> search starts here:')
      end = stderr.index('End of search list.')
      includes = stderr[start:end]
      includes = [i.strip() for i in includes.splitlines()[1:-1]]
      for i in includes:
        self.assertContained(path_from_root('system'), i)

    err = run_process([PYTHON, EMCC, path_from_root('tests', 'hello_world.c'), '-v'], stderr=PIPE).stderr
    verify_includes(err)
    err = run_process([PYTHON, EMXX, path_from_root('tests', 'hello_world.cpp'), '-v'], stderr=PIPE).stderr
    verify_includes(err)

  def test_failure_error_code(self):
    for compiler in [EMCC, EMXX]:
      # Test that if one file is missing from the build, then emcc shouldn't succeed, and shouldn't produce an output file.
      self.expect_fail([PYTHON, compiler, path_from_root('tests', 'hello_world.c'), 'this_file_is_missing.c', '-o', 'out.js'])
      self.assertFalse(os.path.exists('out.js'))

  def test_use_cxx(self):
    create_test_file('empty_file', ' ')
    dash_xc = run_process([PYTHON, EMCC, '-v', '-xc', 'empty_file'], stderr=PIPE).stderr
    self.assertNotContained('-std=c++03', dash_xc)
    dash_xcpp = run_process([PYTHON, EMCC, '-v', '-xc++', 'empty_file'], stderr=PIPE).stderr
    self.assertContained('-std=c++03', dash_xcpp)

  def test_cxx03(self):
    for compiler in [EMCC, EMXX]:
      run_process([PYTHON, compiler, path_from_root('tests', 'hello_cxx03.cpp')])

  def test_cxx11(self):
    for std in ['-std=c++11', '--std=c++11']:
      for compiler in [EMCC, EMXX]:
        run_process([PYTHON, compiler, std, path_from_root('tests', 'hello_cxx11.cpp')])

  # Regression test for issue #4522: Incorrect CC vs CXX detection
  def test_incorrect_c_detection(self):
    create_test_file('test.c', 'foo\n')
    for compiler in [EMCC, EMXX]:
      run_process([PYTHON, compiler, '--bind', '--embed-file', 'test.c', path_from_root('tests', 'hello_world.cpp')])

  def test_odd_suffixes(self):
    for suffix in ['CPP', 'c++', 'C++', 'cxx', 'CXX', 'cc', 'CC', 'i', 'ii']:
      if self.is_wasm_backend() and suffix == 'ii':
        # wasm backend treats .i and .ii specially and considers them already
        # pre-processed.  Because if this is strips all the -D command line
        # flags, including the __EMSCRIPTEN__ define, which makes this fail
        # to compile since libcxx/__config depends in __EMSCRIPTEN__.
        continue
      self.clear()
      print(suffix)
      shutil.copyfile(path_from_root('tests', 'hello_world.c'), 'test.' + suffix)
      run_process([PYTHON, EMCC, self.in_dir('test.' + suffix)])
      self.assertContained('hello, world!', run_js('a.out.js'))

    for suffix in ['lo']:
      self.clear()
      print(suffix)
      run_process([PYTHON, EMCC, path_from_root('tests', 'hello_world.c'), '-o', 'binary.' + suffix])
      run_process([PYTHON, EMCC, 'binary.' + suffix])
      self.assertContained('hello, world!', run_js('a.out.js'))

  @no_wasm_backend('asm.js minification')
  def test_asm_minify(self):
    def test(args):
      run_process([PYTHON, EMCC, path_from_root('tests', 'hello_world_loop_malloc.cpp'), '-s', 'WASM=0'] + args)
      self.assertContained('hello, world!', run_js('a.out.js'))
      return open('a.out.js').read()

    src = test([])
    assert 'function _malloc' in src

    src = test(['-O2', '-s', 'ASM_JS=1'])
    normal_size = len(src)
    print('normal', normal_size)
    assert 'function _malloc' not in src

    src = test(['-O2', '-s', 'ASM_JS=1', '--minify', '0'])
    unminified_size = len(src)
    print('unminified', unminified_size)
    assert unminified_size > normal_size
    assert 'function _malloc' not in src

    src = test(['-O2', '-s', 'ASM_JS=1', '-g'])
    debug_size = len(src)
    print('debug', debug_size)
    assert debug_size > unminified_size
    assert 'function _malloc' in src

  @no_wasm_backend('tests fastcomp extra assertions for function pointer errors - do we need these?')
  def test_dangerous_func_cast(self):
    src = r'''
      #include <stdio.h>
      typedef void (*voidfunc)();
      int my_func() {
        printf("my func\n");
        return 10;
      }
      int main(int argc, char **argv) {
        voidfunc fps[10];
        for (int i = 0; i < 10; i++)
          fps[i] = (i == argc) ? (void (*)())my_func : NULL;
        fps[2 * (argc-1) + 1]();
        return 0;
      }
    '''
    create_test_file('src.c', src)

    def test(args, expected):
      print(args, expected)
      run_process([PYTHON, EMCC, 'src.c'] + args, stderr=PIPE)
      self.assertContained(expected, run_js('a.out.js', stderr=PIPE, full_output=True, assert_returncode=None))
      if self.is_wasm_backend():
        return
      print('in asm.js')
      run_process([PYTHON, EMCC, 'src.c', '-s', 'WASM=0'] + args, stderr=PIPE)
      self.assertContained(expected, run_js('a.out.js', stderr=PIPE, full_output=True, assert_returncode=None))
      # TODO: emulation function support in wasm is imperfect
      print('with emulated function pointers in asm.js')
      run_process([PYTHON, EMCC, '-s', 'WASM=0', 'src.c', '-s', 'ASSERTIONS=1'] + args + ['-s', 'EMULATED_FUNCTION_POINTERS=1'], stderr=PIPE)
      out = run_js('a.out.js', stderr=PIPE, full_output=True, assert_returncode=None)
      self.assertContained(expected, out)

    # fastcomp. all asm, so it can't just work with wrong sigs. but,
    # ASSERTIONS=2 gives much better info to debug
    # Case 1: No useful info, but does mention ASSERTIONS
    test(['-O1'], 'ASSERTIONS')
    # Case 2: Some useful text
    test(['-O1', '-s', 'ASSERTIONS=1'], [
        'Invalid function pointer',
        "called with signature 'v'. Perhaps this is an invalid value",
        'Build with ASSERTIONS=2 for more info'
    ])
    # Case 3: actually useful identity of the bad pointer, with comparisons to
    # what it would be in other types/tables
    test(['-O1', '-s', 'ASSERTIONS=2'], [
        'Invalid function pointer',
        "called with signature 'v'. Perhaps this is an invalid value",
        'This pointer might make sense in another type signature:',
        'Invalid function pointer',
        "called with signature 'v'. Perhaps this is an invalid value",
        "i: asm['_my_func']"
    ])
    # Case 4: emulate so it works
    test(['-O1', '-s', 'EMULATE_FUNCTION_POINTER_CASTS=1'], 'my func\n')

  @no_wasm_backend('uses EMULATED_FUNCTION_POINTERS')
  def test_emulate_function_pointer_casts_assertions_2(self):
    # check empty tables work with assertions 2 in this mode (#6554)
    run_process([PYTHON, EMCC, path_from_root('tests', 'hello_world.c'), '-s', 'EMULATED_FUNCTION_POINTERS=1', '-s', 'ASSERTIONS=2'])

  def test_wl_linkflags(self):
    # Test path -L and -l via -Wl, arguments and -Wl, response files
    create_test_file('main.cpp', '''
      extern "C" void printey();
      int main() {
        printey();
        return 0;
      }
    ''')
    create_test_file('libfile.cpp', '''
      #include <stdio.h>
      extern "C" void printey() {
        printf("hello from lib\\n");
      }
    ''')
    create_test_file('linkflags.txt', '''
    -L.
    -lfoo
    ''')
    run_process([PYTHON, EMCC, '-o', 'libfile.o', 'libfile.cpp'])
    run_process([PYTHON, EMAR, 'cr', 'libfoo.a', 'libfile.o'])
    run_process([PYTHON, EMCC, 'main.cpp', '-L.', '-lfoo'])
    run_process([PYTHON, EMCC, 'main.cpp', '-Wl,-L.', '-Wl,-lfoo'])
    run_process([PYTHON, EMCC, 'main.cpp', '-Wl,@linkflags.txt'])

  def test_l_link(self):
    # Linking with -lLIBNAME and -L/DIRNAME should work, also should work with spaces
    create_test_file('main.cpp', '''
      extern void printey();
      int main() {
        printey();
        return 0;
      }
    ''')
    create_test_file('libfile.cpp', '''
      #include <stdio.h>
      void printey() {
        printf("hello from lib\\n");
      }
    ''')

    try:
      os.makedirs('libdir')
    except OSError:
      pass

    libfile = self.in_dir('libdir', 'libfile.so')
    aout = 'a.out.js'

    def build(path, args):
      run_process([PYTHON, EMCC, path] + args)

    # Test linking the library built here by emcc
    build('libfile.cpp', ['-c'])
    shutil.move('libfile.o', libfile)
    build('main.cpp', ['-L' + 'libdir', '-lfile'])

    self.assertContained('hello from lib', run_js(aout))

    # Also test execution with `-l c` and space-separated library linking syntax
    os.remove(aout)
    build('libfile.cpp', ['-c', '-l', 'c'])
    shutil.move('libfile.o', libfile)
    build('main.cpp', ['-L', 'libdir', '-l', 'file'])

    self.assertContained('hello from lib', run_js(aout))

    assert not os.path.exists('a.out') and not os.path.exists('a.exe'), 'Must not leave unneeded linker stubs'

  def test_commons_link(self):
    create_test_file('a.h', r'''
#if !defined(A_H)
#define A_H
extern int foo[8];
#endif
''')
    create_test_file('a.c', r'''
#include "a.h"
int foo[8];
''')
    create_test_file('main.c', r'''
#include <stdio.h>
#include "a.h"

int main() {
    printf("|%d|\n", foo[0]);
    return 0;
}
''')

    run_process([PYTHON, EMCC, '-o', 'a.o', 'a.c'])
    run_process([PYTHON, EMAR, 'rv', 'library.a', 'a.o'])
    run_process([PYTHON, EMCC, '-o', 'main.o', 'main.c'])
    run_process([PYTHON, EMCC, '-o', 'a.js', 'main.o', 'library.a'])
    self.assertContained('|0|', run_js('a.js'))

  @parameterized({
    'expand_symlinks': [[]],
    'no-canonical-prefixes': [['-no-canonical-prefixes']],
  })
  @no_windows('Windows does not support symlinks')
  def test_symlink_points_to_bad_suffix(self, flags):
    """Tests compiling a symlink where foobar.c points to foobar.xxx.

    In this case, we should always successfully compile the code."""
    create_test_file('foobar.xxx', 'int main(){ return 0; }')
    os.symlink('foobar.xxx', 'foobar.c')
    run_process([PYTHON, EMCC, 'foobar.c', '-o', 'foobar.bc'] + flags)

  @parameterized({
    'expand_symlinks': ([], True),
    'no-canonical-prefixes': (['-no-canonical-prefixes'], False),
  })
  @no_windows('Windows does not support symlinks')
  def test_symlink_has_bad_suffix(self, flags, expect_success):
    """Tests compiling a symlink where foobar.xxx points to foobar.c.

    In this case, setting -no-canonical-prefixes will result in a build failure
    due to the inappropriate file suffix on foobar.xxx."""
    create_test_file('foobar.c', 'int main(){ return 0; }')
    os.symlink('foobar.c', 'foobar.xxx')
    proc = run_process([PYTHON, EMCC, 'foobar.xxx', '-o', 'foobar.bc'] + flags, check=expect_success, stderr=PIPE)
    if not expect_success:
      self.assertNotEqual(proc.returncode, 0)
      self.assertContained("unknown suffix", proc.stderr)

  def test_multiply_defined_libsymbols(self):
    lib_name = 'libA.c'
    a2_name = 'a2.c'
    b2_name = 'b2.c'
    main_name = 'main.c'
    create_test_file(lib_name, 'int mult() { return 1; }')
    create_test_file(a2_name, 'void x() {}')
    create_test_file(b2_name, 'void y() {}')
    create_test_file(main_name, r'''
      #include <stdio.h>
      int mult();
      int main() {
        printf("result: %d\n", mult());
        return 0;
      }
    ''')

    Building.emcc(lib_name, output_filename='libA.so')

    Building.emcc(a2_name, ['-L.', '-lA'])
    Building.emcc(b2_name, ['-L.', '-lA'])

    Building.emcc(main_name, ['-L.', '-lA', a2_name + '.o', b2_name + '.o'], output_filename='a.out.js')

    self.assertContained('result: 1', run_js('a.out.js'))

  def test_multiply_defined_libsymbols_2(self):
    a = "int x() { return 55; }"
    a_name = 'a.c'
    create_test_file(a_name, a)
    b = "int y() { return 2; }"
    b_name = 'b.c'
    create_test_file(b_name, b)
    c = "int z() { return 5; }"
    c_name = 'c.c'
    create_test_file(c_name, c)
    main = r'''
      #include <stdio.h>
      int x();
      int y();
      int z();
      int main() {
        printf("result: %d\n", x() + y() + z());
        return 0;
      }
    '''
    main_name = 'main.c'
    create_test_file(main_name, main)

    Building.emcc(a_name) # a.c.o
    Building.emcc(b_name) # b.c.o
    Building.emcc(c_name) # c.c.o
    lib_name = 'libLIB.a'
    Building.emar('cr', lib_name, [a_name + '.o', b_name + '.o']) # libLIB.a with a and b

    # a is in the lib AND in an .o, so should be ignored in the lib. We do still need b from the lib though
    Building.emcc(main_name, [a_name + '.o', c_name + '.o', '-L.', '-lLIB'], output_filename='a.out.js')

    self.assertContained('result: 62', run_js('a.out.js'))

  @no_wasm_backend('not relevent with lld')
  def test_link_group(self):
    lib_src_name = 'lib.c'
    create_test_file(lib_src_name, 'int x() { return 42; }')

    main_name = 'main.c'
    create_test_file(main_name, r'''
      #include <stdio.h>
      int x();
      int main() {
        printf("result: %d\n", x());
        return 0;
      }
    ''')

    Building.emcc(lib_src_name) # lib.c.o
    lib_name = 'libLIB.a'
    Building.emar('cr', lib_name, [lib_src_name + '.o']) # libLIB.a with lib.c.o

    def test(lib_args, err_expected):
      print(err_expected)
      output = run_process([PYTHON, EMCC, main_name, '-o', 'a.out.js'] + lib_args, stdout=PIPE, stderr=PIPE, check=not err_expected)
      if err_expected:
        self.assertContained(err_expected, output.stderr)
      else:
        self.assertNotContained('undefined symbol', output.stderr)
        out_js = 'a.out.js'
        self.assertExists(out_js, output.stdout + '\n' + output.stderr)
        self.assertContained('result: 42', run_js(out_js))

    test(['-Wl,--start-group', lib_name, '-Wl,--start-group'], 'Nested --start-group, missing --end-group?')
    test(['-Wl,--end-group', lib_name, '-Wl,--start-group'], '--end-group without --start-group')
    test(['-Wl,--start-group', lib_name, '-Wl,--end-group'], None)
    test(['-Wl,--start-group', lib_name], None)

    print('embind test with groups')

    main_name = 'main.cpp'
    create_test_file(main_name, r'''
      #include <stdio.h>
      #include <emscripten/val.h>
      using namespace emscripten;
      extern "C" int x();
      int main() {
        int y = -x();
        y = val::global("Math").call<int>("abs", y);
        printf("result: %d\n", y);
        return 0;
      }
    ''')
    test(['-Wl,--start-group', lib_name, '-Wl,--end-group', '--bind'], None)

  def test_whole_archive(self):
    # Verify that -Wl,--whole-archive includes the static constructor from the
    # otherwise unreferenced library.
    run_process([PYTHON, EMCC, '-c', '-o', 'main.o', path_from_root('tests', 'test_whole_archive', 'main.c')])
    run_process([PYTHON, EMCC, '-c', '-o', 'testlib.o', path_from_root('tests', 'test_whole_archive', 'testlib.c')])
    run_process([PYTHON, EMAR, 'crs', 'libtest.a', 'testlib.o'])

    run_process([PYTHON, EMCC, '-Wl,--whole-archive', 'libtest.a', '-Wl,--no-whole-archive', 'main.o'])
    self.assertContained('foo is: 42\n', run_js('a.out.js'))

    run_process([PYTHON, EMCC, '-Wl,-whole-archive', 'libtest.a', '-Wl,-no-whole-archive', 'main.o'])
    self.assertContained('foo is: 42\n', run_js('a.out.js'))

    # Verify the --no-whole-archive prevents the inclusion of the ctor
    run_process([PYTHON, EMCC, '-Wl,-whole-archive', '-Wl,--no-whole-archive', 'libtest.a', 'main.o'])
    self.assertContained('foo is: 0\n', run_js('a.out.js'))

  def test_link_group_bitcode(self):
    create_test_file('1.c', r'''
int f(void);
int main() {
  f();
  return 0;
}
''')
    create_test_file('2.c', r'''
#include <stdio.h>
int f() {
  printf("Hello\n");
  return 0;
}
''')

    run_process([PYTHON, EMCC, '-o', '1.o', '1.c'])
    run_process([PYTHON, EMCC, '-o', '2.o', '2.c'])
    run_process([PYTHON, EMAR, 'crs', '2.a', '2.o'])
    run_process([PYTHON, EMCC, '-o', 'out.bc', '-Wl,--start-group', '2.a', '1.o', '-Wl,--end-group'])
    run_process([PYTHON, EMCC, 'out.bc'])
    self.assertContained('Hello', run_js('a.out.js'))

  @no_wasm_backend('lld resolves circular lib dependencies')
  def test_circular_libs(self):
    def tmp_source(name, code):
      with open(name, 'w') as f:
        f.write(code)

    tmp_source('a.c', 'int z(); int x() { return z(); }')
    tmp_source('b.c', 'int x(); int y() { return x(); } int z() { return 42; }')
    tmp_source('c.c', 'int q() { return 0; }')
    tmp_source('main.c', r'''
      #include <stdio.h>
      int y();
      int main() {
        printf("result: %d\n", y());
        return 0;
      }
    ''')

    Building.emcc('a.c') # a.c.o
    Building.emcc('b.c') # b.c.o
    Building.emcc('c.c')
    Building.emar('cr', 'libA.a', ['a.c.o', 'c.c.o'])
    Building.emar('cr', 'libB.a', ['b.c.o', 'c.c.o'])

    args = ['main.c', '-o', 'a.out.js']
    libs_list = ['libA.a', 'libB.a']

    # 'libA.a' does not satisfy any symbols from main, so it will not be included,
    # and there will be an undefined symbol.
    err = self.expect_fail([PYTHON, EMCC] + args + libs_list)
    self.assertContained('error: undefined symbol: x', err)

    # -Wl,--start-group and -Wl,--end-group around the libs will cause a rescan
    # of 'libA.a' after 'libB.a' adds undefined symbol "x", so a.c.o will now be
    # included (and the link will succeed).
    libs = ['-Wl,--start-group'] + libs_list + ['-Wl,--end-group']
    run_process([PYTHON, EMCC] + args + libs)
    self.assertContained('result: 42', run_js('a.out.js'))

    # -( and -) should also work.
    args = ['main.c', '-o', 'a2.out.js']
    libs = ['-Wl,-('] + libs_list + ['-Wl,-)']
    run_process([PYTHON, EMCC] + args + libs)
    self.assertContained('result: 42', run_js('a2.out.js'))

  # The fastcomp path will deliberately ignore duplicate input files in order
  # to allow "libA.so" on the command line twice. The is not really .so support
  # and the .so files are really bitcode.
  @no_wasm_backend('tests legacy .so linking behviour')
  @needs_dlfcn
  def test_redundant_link(self):
    lib = "int mult() { return 1; }"
    lib_name = 'libA.c'
    create_test_file(lib_name, lib)
    main = r'''
      #include <stdio.h>
      int mult();
      int main() {
        printf("result: %d\n", mult());
        return 0;
      }
    '''
    main_name = 'main.c'
    create_test_file(main_name, main)

    Building.emcc(lib_name, output_filename='libA.so')

    Building.emcc(main_name, ['libA.so', 'libA.so'], output_filename='a.out.js')

    self.assertContained('result: 1', run_js('a.out.js'))

  @no_wasm_backend('archive contents handling differ with lld')
  def test_dot_a_all_contents_invalid(self):
    # check that we warn if an object file in a .a is not valid bitcode.
    # do not silently ignore native object files, which may have been
    # built by mistake
    create_test_file('side.cpp', r'''int side() { return 5; }''')
    create_test_file('main.cpp', r'''extern int side(); int main() { return side(); }''')
    run_process([CLANG, 'side.cpp', '-c', '-o', 'native.o'])
    run_process([PYTHON, EMAR, 'crs', 'foo.a', 'native.o'])
    proc = run_process([PYTHON, EMCC, 'main.cpp', 'foo.a', '-s', 'ERROR_ON_UNDEFINED_SYMBOLS=0'], stderr=PIPE)
    self.assertContained('is not a valid object file for emscripten, cannot link', proc.stderr)

  def test_export_all(self):
    lib = r'''
      #include <stdio.h>
      void libf1() { printf("libf1\n"); }
      void libf2() { printf("libf2\n"); }
    '''
    create_test_file('lib.c', lib)

    create_test_file('main.js', '''
      var Module = {
        onRuntimeInitialized: function() {
          _libf1();
          _libf2();
        }
      };
    ''')

    Building.emcc('lib.c', ['-s', 'EXPORT_ALL', '-s', 'LINKABLE', '--pre-js', 'main.js'], output_filename='a.out.js')
    self.assertContained('libf1\nlibf2\n', run_js('a.out.js'))

  def test_export_all_and_exported_functions(self):
    # EXPORT_ALL should not export library functions by default.
    # This mans that to export library function you also need to explicitly
    # list them in EXPORTED_FUNCTIONS.
    lib = r'''
      #include <stdio.h>
      #include <emscripten.h>
      EMSCRIPTEN_KEEPALIVE void libfunc() { puts("libfunc\n"); }
    '''
    create_test_file('lib.c', lib)
    create_test_file('main.js', '''
      var Module = {
        onRuntimeInitialized: function() {
          _libfunc();
          __get_daylight();
        }
      };
    ''')

    # __get_daylight should not be linked by default, even with EXPORT_ALL
    Building.emcc('lib.c', ['-s', 'EXPORT_ALL', '--pre-js', 'main.js'], output_filename='a.out.js')
    err = run_js('a.out.js', stderr=PIPE, full_output=True, assert_returncode=None)
    self.assertContained('__get_daylight is not defined', err)

    Building.emcc('lib.c', ['-s', "EXPORTED_FUNCTIONS=['__get_daylight']", '-s', 'EXPORT_ALL', '--pre-js', 'main.js'], output_filename='a.out.js')
    self.assertContained('libfunc\n', run_js('a.out.js'))

  def test_stdin(self):
    def make_js_command(filename, engine):
      if engine is None:
        engine = tools.shared.JS_ENGINES[0]
      return jsrun.make_command(filename, engine)

    def run_test():
      for engine in JS_ENGINES:
        if engine == V8_ENGINE:
          continue # no stdin support in v8 shell
        engine[0] = os.path.normpath(engine[0])
        print(engine, file=sys.stderr)
        # work around a bug in python's subprocess module
        # (we'd use run_js() normally)
        try_delete('out.txt')
        jscommand = make_js_command(os.path.normpath(exe), engine)
        if WINDOWS:
          os.system('type "in.txt" | {} >out.txt'.format(' '.join(Building.doublequote_spaces(jscommand))))
        else: # posix
          os.system('cat in.txt | {} > out.txt'.format(' '.join(Building.doublequote_spaces(jscommand))))
        self.assertContained('abcdef\nghijkl\neof', open('out.txt').read())

    Building.emcc(path_from_root('tests', 'module', 'test_stdin.c'), output_filename='a.out.js')
    create_test_file('in.txt', 'abcdef\nghijkl')
    exe = 'a.out.js'
    run_test()
    Building.emcc(path_from_root('tests', 'module', 'test_stdin.c'),
                  ['-O2', '--closure', '1'],
                  output_filename='a.out.js')
    run_test()

  def test_ungetc_fscanf(self):
    create_test_file('main.cpp', r'''
      #include <stdio.h>
      int main(int argc, char const *argv[])
      {
          char str[4] = {0};
          FILE* f = fopen("my_test.input", "r");
          if (f == NULL) {
              printf("cannot open file\n");
              return -1;
          }
          ungetc('x', f);
          ungetc('y', f);
          ungetc('z', f);
          fscanf(f, "%3s", str);
          printf("%s\n", str);
          return 0;
      }
    ''')
    create_test_file('my_test.input', 'abc')
    Building.emcc('main.cpp', ['--embed-file', 'my_test.input'], output_filename='a.out.js')
    self.assertContained('zyx', run_process(JS_ENGINES[0] + ['a.out.js'], stdout=PIPE, stderr=PIPE).stdout)

  def test_abspaths(self):
    # Includes with absolute paths are generally dangerous, things like -I/usr/.. will get to system local headers, not our portable ones.

    shutil.copyfile(path_from_root('tests', 'hello_world.c'), 'main.c')

    for args, expected in [(['-I/usr/something', '-Wwarn-absolute-paths'], True),
                           (['-L/usr/something', '-Wwarn-absolute-paths'], True),
                           (['-I/usr/something'], False),
                           (['-L/usr/something'], False),
                           (['-I/usr/something', '-Wno-warn-absolute-paths'], False),
                           (['-L/usr/something', '-Wno-warn-absolute-paths'], False),
                           (['-Isubdir/something', '-Wwarn-absolute-paths'], False),
                           (['-Lsubdir/something', '-Wwarn-absolute-paths'], False),
                           ([], False)]:
      print(args, expected)
      proc = run_process([PYTHON, EMCC, 'main.c'] + args, stderr=PIPE)
      WARNING = 'encountered. If this is to a local system header/library, it may cause problems (local system files make sense for compiling natively on your system, but not necessarily to JavaScript)'
      self.assertContainedIf(WARNING, proc.stderr, expected)

  def test_local_link(self):
    # Linking a local library directly, like /usr/lib/libsomething.so, cannot work of course since it
    # doesn't contain bitcode. However, when we see that we should look for a bitcode file for that
    # library in the -L paths and system/lib
    create_test_file('main.cpp', '''
      extern void printey();
      int main() {
        printey();
        return 0;
      }
    ''')

    os.makedirs('subdir')
    open(os.path.join('subdir', 'libfile.so'), 'w').write('this is not llvm bitcode!')

    create_test_file('libfile.cpp', '''
      #include <stdio.h>
      void printey() {
        printf("hello from lib\\n");
      }
    ''')

    run_process([PYTHON, EMCC, 'libfile.cpp', '-o', 'libfile.so'], stderr=PIPE)
    run_process([PYTHON, EMCC, 'main.cpp', os.path.join('subdir', 'libfile.so'), '-L.'])
    self.assertContained('hello from lib', run_js('a.out.js'))

  def test_identical_basenames(self):
    # Issue 287: files in different dirs but with the same basename get confused as the same,
    # causing multiply defined symbol errors
    os.mkdir('foo')
    os.mkdir('bar')
    open(os.path.join('foo', 'main.cpp'), 'w').write('''
      extern void printey();
      int main() {
        printey();
        return 0;
      }
    ''')
    open(os.path.join('bar', 'main.cpp'), 'w').write('''
      #include <stdio.h>
      void printey() { printf("hello there\\n"); }
    ''')

    run_process([PYTHON, EMCC, os.path.join('foo', 'main.cpp'), os.path.join('bar', 'main.cpp')])
    self.assertContained('hello there', run_js('a.out.js'))

    # ditto with first creating .o files
    try_delete('a.out.js')
    run_process([PYTHON, EMCC, os.path.join('foo', 'main.cpp'), '-o', os.path.join('foo', 'main.o')])
    run_process([PYTHON, EMCC, os.path.join('bar', 'main.cpp'), '-o', os.path.join('bar', 'main.o')])
    run_process([PYTHON, EMCC, os.path.join('foo', 'main.o'), os.path.join('bar', 'main.o')])
    self.assertContained('hello there', run_js('a.out.js'))

  def test_main_a(self):
    # if main() is in a .a, we need to pull in that .a

    main_name = 'main.c'
    create_test_file(main_name, r'''
      #include <stdio.h>
      extern int f();
      int main() {
        printf("result: %d.\n", f());
        return 0;
      }
    ''')

    other_name = 'other.c'
    create_test_file(other_name, r'''
      #include <stdio.h>
      int f() { return 12346; }
    ''')

    run_process([PYTHON, EMCC, main_name, '-c', '-o', main_name + '.bc'])
    run_process([PYTHON, EMCC, other_name, '-c', '-o', other_name + '.bc'])

    run_process([PYTHON, EMAR, 'cr', main_name + '.a', main_name + '.bc'])

    run_process([PYTHON, EMCC, other_name + '.bc', main_name + '.a'])

    self.assertContained('result: 12346.', run_js('a.out.js'))

  def test_multiple_archives_duplicate_basenames(self):
    create_test_file('common.c', r'''
      #include <stdio.h>
      void a(void) {
        printf("a\n");
      }
    ''')
    run_process([PYTHON, EMCC, 'common.c', '-c', '-o', 'common.o'])
    try_delete('liba.a')
    run_process([PYTHON, EMAR, 'rc', 'liba.a', 'common.o'])

    create_test_file('common.c', r'''
      #include <stdio.h>
      void b(void) {
        printf("b\n");
      }
    ''')
    run_process([PYTHON, EMCC, 'common.c', '-c', '-o', 'common.o'])
    try_delete('libb.a')
    run_process([PYTHON, EMAR, 'rc', 'libb.a', 'common.o'])

    create_test_file('main.c', r'''
      void a(void);
      void b(void);
      int main() {
        a();
        b();
      }
    ''')

    run_process([PYTHON, EMCC, 'main.c', '-L.', '-la', '-lb'])
    self.assertContained('a\nb\n', run_js('a.out.js'))

  def test_archive_duplicate_basenames(self):
    os.mkdir('a')
    create_test_file(os.path.join('a', 'common.c'), r'''
      #include <stdio.h>
      void a(void) {
        printf("a\n");
      }
    ''')
    run_process([PYTHON, EMCC, os.path.join('a', 'common.c'), '-c', '-o', os.path.join('a', 'common.o')])

    os.mkdir('b')
    create_test_file(os.path.join('b', 'common.c'), r'''
      #include <stdio.h>
      void b(void) {
        printf("b...\n");
      }
    ''')
    run_process([PYTHON, EMCC, os.path.join('b', 'common.c'), '-c', '-o', os.path.join('b', 'common.o')])

    try_delete('liba.a')
    run_process([PYTHON, EMAR, 'rc', 'liba.a', os.path.join('a', 'common.o'), os.path.join('b', 'common.o')])

    # Verify that archive contains basenames with hashes to avoid duplication
    text = run_process([PYTHON, EMAR, 't', 'liba.a'], stdout=PIPE).stdout
    self.assertEqual(text.count('common.o'), 1)
    self.assertContained('common_', text)
    for line in text.split('\n'):
      # should not have huge hash names
      self.assertLess(len(line), 20, line)

    create_test_file('main.c', r'''
      void a(void);
      void b(void);
      int main() {
        a();
        b();
      }
    ''')
    err = run_process([PYTHON, EMCC, 'main.c', '-L.', '-la'], stderr=PIPE).stderr
    self.assertNotIn('archive file contains duplicate entries', err)
    self.assertContained('a\nb...\n', run_js('a.out.js'))

    # Using llvm-ar directly should cause duplicate basenames
    try_delete('libdup.a')
    run_process([LLVM_AR, 'rc', 'libdup.a', os.path.join('a', 'common.o'), os.path.join('b', 'common.o')])
    text = run_process([PYTHON, EMAR, 't', 'libdup.a'], stdout=PIPE).stdout
    assert text.count('common.o') == 2, text

    # With fastcomp we don't support duplicate members so this should generate
    # a warning.  With the wasm backend (lld) this is fully supported.
    cmd = [PYTHON, EMCC, 'main.c', '-L.', '-ldup']
    if self.is_wasm_backend():
      run_process(cmd)
      self.assertContained('a\nb...\n', run_js('a.out.js'))
    else:
      err = self.expect_fail(cmd)
      self.assertIn('libdup.a: archive file contains duplicate entries', err)
      self.assertIn('error: undefined symbol: a', err)
      # others are not duplicates - the hashing keeps them separate
      self.assertEqual(err.count('duplicate: '), 1)
      self.assertContained('a\nb...\n', run_js('a.out.js'))

  def test_export_from_archive(self):
    export_name = 'this_is_an_entry_point'
    full_export_name = '_' + export_name

    # The wasm backend exports symbols without the leading '_'
    if self.is_wasm_backend():
      expect_export = export_name
    else:
      expect_export = full_export_name

    create_test_file('export.c', r'''
      #include <stdio.h>
      void %s(void) {
        printf("Hello, world!\n");
      }
    ''' % export_name)
    run_process([PYTHON, EMCC, 'export.c', '-c', '-o', 'export.o'])
    run_process([PYTHON, EMAR, 'rc', 'libexport.a', 'export.o'])

    create_test_file('main.c', r'''
      int main() {
        return 0;
      }
    ''')

    # Sanity check: the symbol should not be linked in if not requested.
    run_process([PYTHON, EMCC, 'main.c', '-L.', '-lexport'])
    self.assertFalse(self.is_exported_in_wasm(expect_export, 'a.out.wasm'))

    # Sanity check: exporting without a definition does not cause it to appear.
    # Note: exporting main prevents emcc from warning that it generated no code.
    run_process([PYTHON, EMCC, 'main.c', '-s', 'ERROR_ON_UNDEFINED_SYMBOLS=0', '-s', "EXPORTED_FUNCTIONS=['_main', '%s']" % full_export_name])
    self.assertFalse(self.is_exported_in_wasm(expect_export, 'a.out.wasm'))

    # Actual test: defining symbol in library and exporting it causes it to appear in the output.
    run_process([PYTHON, EMCC, 'main.c', '-L.', '-lexport', '-s', "EXPORTED_FUNCTIONS=['%s']" % full_export_name])
    self.assertTrue(self.is_exported_in_wasm(expect_export, 'a.out.wasm'))

  def test_embed_file(self):
    create_test_file('somefile.txt', 'hello from a file with lots of data and stuff in it thank you very much')
    create_test_file('main.cpp', r'''
      #include <stdio.h>
      int main() {
        FILE *f = fopen("somefile.txt", "r");
        char buf[100];
        fread(buf, 1, 20, f);
        buf[20] = 0;
        fclose(f);
        printf("|%s|\n", buf);
        return 0;
      }
    ''')

    run_process([PYTHON, EMCC, 'main.cpp', '--embed-file', 'somefile.txt'])
    self.assertContained('|hello from a file wi|', run_js('a.out.js'))

    # preload twice, should not err
    run_process([PYTHON, EMCC, 'main.cpp', '--embed-file', 'somefile.txt', '--embed-file', 'somefile.txt'])
    self.assertContained('|hello from a file wi|', run_js('a.out.js'))

  def test_embed_file_dup(self):
    try_delete('tst')
    os.mkdir('tst')
    os.mkdir(self.in_dir('tst', 'test1'))
    os.mkdir(self.in_dir('tst', 'test2'))

    open(self.in_dir('tst', 'aa.txt'), 'w').write('''frist''')
    open(self.in_dir('tst', 'test1', 'aa.txt'), 'w').write('''sacond''')
    open(self.in_dir('tst', 'test2', 'aa.txt'), 'w').write('''thard''')
    create_test_file('main.cpp', r'''
      #include <stdio.h>
      #include <string.h>
      void print_file(const char *name) {
        FILE *f = fopen(name, "r");
        char buf[100];
        memset(buf, 0, 100);
        fread(buf, 1, 20, f);
        buf[20] = 0;
        fclose(f);
        printf("|%s|\n", buf);
      }
      int main() {
        print_file("tst/aa.txt");
        print_file("tst/test1/aa.txt");
        print_file("tst/test2/aa.txt");
        return 0;
      }
    ''')

    run_process([PYTHON, EMCC, 'main.cpp', '--embed-file', 'tst'])
    self.assertContained('|frist|\n|sacond|\n|thard|\n', run_js('a.out.js'))

  def test_exclude_file(self):
    try_delete('tst')
    os.mkdir('tst')
    os.mkdir(self.in_dir('tst', 'abc.exe'))
    os.mkdir(self.in_dir('tst', 'abc.txt'))

    open(self.in_dir('tst', 'hello.exe'), 'w').write('''hello''')
    open(self.in_dir('tst', 'hello.txt'), 'w').write('''world''')
    open(self.in_dir('tst', 'abc.exe', 'foo'), 'w').write('''emscripten''')
    open(self.in_dir('tst', 'abc.txt', 'bar'), 'w').write('''!!!''')
    create_test_file('main.cpp', r'''
      #include <stdio.h>
      int main() {
        if(fopen("tst/hello.exe", "rb")) printf("Failed\n");
        if(!fopen("tst/hello.txt", "rb")) printf("Failed\n");
        if(fopen("tst/abc.exe/foo", "rb")) printf("Failed\n");
        if(!fopen("tst/abc.txt/bar", "rb")) printf("Failed\n");

        return 0;
      }
    ''')

    run_process([PYTHON, EMCC, 'main.cpp', '--embed-file', 'tst', '--exclude-file', '*.exe'])
    output = run_js('a.out.js')
    assert output == '' or output == ' \n'

  def test_multidynamic_link(self):
    # Linking the same dynamic library in statically will error, normally, since we statically link it, causing dupe symbols

    def test(link_cmd, lib_suffix=''):
      print(link_cmd, lib_suffix)

      self.clear()
      os.mkdir('libdir')

      create_test_file('main.cpp', r'''
        #include <stdio.h>
        extern void printey();
        extern void printother();
        int main() {
          printf("*");
          printey();
          printf("\n");
          printother();
          printf("\n");
          printf("*");
          return 0;
        }
      ''')

      open(os.path.join('libdir', 'libfile.cpp'), 'w').write('''
        #include <stdio.h>
        void printey() {
          printf("hello from lib");
        }
      ''')

      open(os.path.join('libdir', 'libother.cpp'), 'w').write('''
        #include <stdio.h>
        extern void printey();
        void printother() {
          printf("|");
          printey();
          printf("|");
        }
      ''')

      compiler = [PYTHON, EMCC]

      # Build libfile normally into an .so
      run_process(compiler + [os.path.join('libdir', 'libfile.cpp'), '-o', os.path.join('libdir', 'libfile.so' + lib_suffix)])
      # Build libother and dynamically link it to libfile
      run_process(compiler + [os.path.join('libdir', 'libother.cpp')] + link_cmd + ['-o', os.path.join('libdir', 'libother.so')])
      # Build the main file, linking in both the libs
      run_process(compiler + [os.path.join('main.cpp')] + link_cmd + ['-lother', '-c'])
      print('...')
      # The normal build system is over. We need to do an additional step to link in the dynamic libraries, since we ignored them before
      run_process([PYTHON, EMCC, 'main.o'] + link_cmd + ['-lother', '-s', 'EXIT_RUNTIME=1'])

      self.assertContained('*hello from lib\n|hello from lib|\n*', run_js('a.out.js'))

    test(['-L' + 'libdir', '-lfile']) # -l, auto detection from library path
    test(['-L' + 'libdir', self.in_dir('libdir', 'libfile.so.3.1.4.1.5.9')], '.3.1.4.1.5.9') # handle libX.so.1.2.3 as well

  def test_js_link(self):
    create_test_file('main.cpp', '''
      #include <stdio.h>
      int main() {
        printf("hello from main\\n");
        return 0;
      }
    ''')
    create_test_file('before.js', '''
      var MESSAGE = 'hello from js';
      // Module is initialized with empty object by default, so if there are no keys - nothing was run yet
      if (Object.keys(Module).length) throw 'This code should run before anything else!';
    ''')
    create_test_file('after.js', '''
      out(MESSAGE);
    ''')

    run_process([PYTHON, EMCC, 'main.cpp', '--pre-js', 'before.js', '--post-js', 'after.js', '-s', 'WASM_ASYNC_COMPILATION=0'])
    self.assertContained('hello from main\nhello from js\n', run_js('a.out.js'))

  def test_sdl_endianness(self):
    create_test_file('main.cpp', r'''
      #include <stdio.h>
      #include <SDL/SDL.h>

      int main() {
        printf("%d, %d, %d\n", SDL_BYTEORDER, SDL_LIL_ENDIAN, SDL_BIG_ENDIAN);
        return 0;
      }
    ''')
    run_process([PYTHON, EMCC, 'main.cpp'])
    self.assertContained('1234, 1234, 4321\n', run_js('a.out.js'))

  def test_libpng(self):
    shutil.copyfile(path_from_root('tests', 'pngtest.png'), 'pngtest.png')
    Building.emcc(path_from_root('tests', 'pngtest.c'), ['--embed-file', 'pngtest.png', '-s', 'USE_ZLIB=1', '-s', 'USE_LIBPNG=1'], output_filename='a.out.js')
    self.assertContained('TESTS PASSED', run_process(JS_ENGINES[0] + ['a.out.js'], stdout=PIPE, stderr=PIPE).stdout)

  def test_libjpeg(self):
    shutil.copyfile(path_from_root('tests', 'screenshot.jpg'), 'screenshot.jpg')
    Building.emcc(path_from_root('tests', 'jpeg_test.c'), ['--embed-file', 'screenshot.jpg', '-s', 'USE_LIBJPEG=1'], output_filename='a.out.js')
    self.assertContained('Image is 600 by 450 with 3 components', run_process(JS_ENGINES[0] + ['a.out.js', 'screenshot.jpg'], stdout=PIPE, stderr=PIPE).stdout)

  def test_bullet(self):
    Building.emcc(path_from_root('tests', 'bullet_hello_world.cpp'), ['-s', 'USE_BULLET=1'], output_filename='a.out.js')
    self.assertContained('BULLET RUNNING', run_process(JS_ENGINES[0] + ['a.out.js'], stdout=PIPE, stderr=PIPE).stdout)

  def test_vorbis(self):
    # This will also test if ogg compiles, because vorbis depends on ogg
    Building.emcc(path_from_root('tests', 'vorbis_test.c'), ['-s', 'USE_VORBIS=1'], output_filename='a.out.js')
    self.assertContained('ALL OK', run_process(JS_ENGINES[0] + ['a.out.js'], stdout=PIPE, stderr=PIPE).stdout)

  def test_bzip2(self):
    Building.emcc(path_from_root('tests', 'bzip2_test.c'), ['-s', 'USE_BZIP2=1'], output_filename='a.out.js')
    self.assertContained("usage: unzcrash filename", run_process(JS_ENGINES[0] + ['a.out.js'], stdout=PIPE, stderr=PIPE).stdout)

  def test_freetype(self):
    # copy the Liberation Sans Bold truetype file located in the
    # <emscripten_root>/tests/freetype to the compilation folder
    shutil.copy2(path_from_root('tests/freetype', 'LiberationSansBold.ttf'), os.getcwd())
    # build test program with the font file embed in it
    Building.emcc(path_from_root('tests', 'freetype_test.c'), ['-s', 'USE_FREETYPE=1', '--embed-file', 'LiberationSansBold.ttf'], output_filename='a.out.js')
    # the test program will print an ascii representation of a bitmap where the
    # 'w' character has been rendered using the Liberation Sans Bold font
    expectedOutput = '***   +***+   **\n' + \
                     '***+  +***+  +**\n' + \
                     '***+  *****  +**\n' + \
                     '+**+ +**+**+ +**\n' + \
                     '+*** +**+**+ ***\n' + \
                     ' *** +** **+ ***\n' + \
                     ' ***+**+ +**+**+\n' + \
                     ' +**+**+ +**+**+\n' + \
                     ' +*****  +*****+\n' + \
                     '  *****   ***** \n' + \
                     '  ****+   +***+ \n' + \
                     '  +***+   +***+ \n'
    self.assertContained(expectedOutput, run_process(JS_ENGINES[0] + ['a.out.js'], stdout=PIPE, stderr=PIPE).stdout)

  def test_link_memcpy(self):
    # memcpy can show up *after* optimizations, so after our opportunity to link in libc, so it must be special-cased
    create_test_file('main.cpp', r'''
      #include <stdio.h>

      int main(int argc, char **argv) {
        int num = argc + 10;
        char buf[num], buf2[num];
        for (int i = 0; i < num; i++) {
          buf[i] = i*i+i/3;
        }
        for (int i = 1; i < num; i++) {
          buf[i] += buf[i-1];
        }
        for (int i = 0; i < num; i++) {
          buf2[i] = buf[i];
        }
        for (int i = 1; i < num; i++) {
          buf2[i] += buf2[i-1];
        }
        for (int i = 0; i < num; i++) {
          printf("%d:%d\n", i, buf2[i]);
        }
        return 0;
      }
    ''')
    run_process([PYTHON, EMCC, '-O2', 'main.cpp'])
    output = run_js('a.out.js', full_output=True, stderr=PIPE)
    self.assertContained('''0:0
1:1
2:6
3:21
4:53
5:111
6:-49
7:98
8:55
9:96
10:-16
''', output)
    self.assertNotContained('warning: library.js memcpy should not be running, it is only for testing!', output)

  def test_undefined_function(self):
    cmd = [PYTHON, EMCC, path_from_root('tests', 'hello_world.cpp')]
    run_process(cmd)

    # adding a missing symbol to EXPORTED_FUNCTIONS should cause failure
    cmd += ['-s', "EXPORTED_FUNCTIONS=['foobar']"]
    err = self.expect_fail(cmd)
    self.assertContained('undefined exported function: "foobar"', err)

    # setting ERROR_ON_UNDEFINED_SYMBOLS=0 suppresses error
    cmd += ['-s', 'ERROR_ON_UNDEFINED_SYMBOLS=0']
    run_process(cmd)

  def test_undefined_symbols(self):
    create_test_file('main.cpp', r'''
      #include <stdio.h>
      #include <SDL.h>
      #include "SDL/SDL_opengl.h"

      extern "C" {
        void something();
        void elsey();
      }

      int main() {
        printf("%p", SDL_GL_GetProcAddress("glGenTextures")); // pull in gl proc stuff, avoid warnings on emulation funcs
        something();
        elsey();
        return 0;
      }
      ''')

    for args in ([], ['-O2']):
      for action in ('WARN', 'ERROR', None):
        for value in ([0, 1]):
          try_delete('a.out.js')
          print('checking "%s" %s=%s' % (args, action, value))
          extra = ['-s', action + '_ON_UNDEFINED_SYMBOLS=%d' % value] if action else []
          proc = run_process([PYTHON, EMCC, 'main.cpp'] + extra + args, stderr=PIPE, check=False)
          print(proc.stderr)
          if value or action is None:
            # The default is that we error in undefined symbols
            self.assertContained('error: undefined symbol: something', proc.stderr)
            self.assertContained('error: undefined symbol: elsey', proc.stderr)
            check_success = False
          elif action == 'ERROR' and not value:
            # Error disables, should only warn
            self.assertContained('warning: undefined symbol: something', proc.stderr)
            self.assertContained('warning: undefined symbol: elsey', proc.stderr)
            self.assertNotContained('undefined symbol: emscripten_', proc.stderr)
            check_success = True
          elif action == 'WARN' and not value:
            # Disabled warning should imply disabling errors
            self.assertNotContained('undefined symbol', proc.stderr)
            check_success = True

          if check_success:
            self.assertEqual(proc.returncode, 0)
            self.assertTrue(os.path.exists('a.out.js'))
          else:
            self.assertNotEqual(proc.returncode, 0)
            self.assertFalse(os.path.exists('a.out.js'))

  def test_GetProcAddress_LEGACY_GL_EMULATION(self):
    # without legacy gl emulation, getting a proc from there should fail
    self.do_other_test(os.path.join('other', 'GetProcAddress_LEGACY_GL_EMULATION'), run_args=['0'], emcc_args=['-s', 'LEGACY_GL_EMULATION=0'])
    # with it, it should work
    self.do_other_test(os.path.join('other', 'GetProcAddress_LEGACY_GL_EMULATION'), run_args=['1'], emcc_args=['-s', 'LEGACY_GL_EMULATION=1'])

  def test_prepost(self):
    create_test_file('main.cpp', '''
      #include <stdio.h>
      int main() {
        printf("hello from main\\n");
        return 0;
      }
      ''')
    create_test_file('pre.js', '''
      var Module = {
        preRun: function() { out('pre-run') },
        postRun: function() { out('post-run') }
      };
      ''')

    run_process([PYTHON, EMCC, 'main.cpp', '--pre-js', 'pre.js', '-s', 'WASM_ASYNC_COMPILATION=0'])
    self.assertContained('pre-run\nhello from main\npost-run\n', run_js('a.out.js'))

    # addRunDependency during preRun should prevent main, and post-run from
    # running.
    with open('pre.js', 'a') as f:
      f.write('Module.preRun = function() { out("add-dep"); addRunDependency(); }\n')
    run_process([PYTHON, EMCC, 'main.cpp', '--pre-js', 'pre.js', '-s', 'WASM_ASYNC_COMPILATION=0'])
    output = run_js('a.out.js')
    self.assertContained('add-dep\n', output)
    self.assertNotContained('hello from main\n', output)
    self.assertNotContained('post-run\n', output)

    # noInitialRun prevents run
    for no_initial_run, run_dep in [(0, 0), (1, 0), (0, 1)]:
      print(no_initial_run, run_dep)
      args = ['-s', 'WASM_ASYNC_COMPILATION=0', '-s', 'EXTRA_EXPORTED_RUNTIME_METHODS=["callMain"]']
      if no_initial_run:
        args += ['-s', 'INVOKE_RUN=0']
      if run_dep:
        create_test_file('pre.js', 'Module.preRun = function() { addRunDependency("test"); }')
        create_test_file('post.js', 'removeRunDependency("test");')
        args += ['--pre-js', 'pre.js', '--post-js', 'post.js']

      run_process([PYTHON, EMCC, 'main.cpp'] + args)
      output = run_js('a.out.js')
      self.assertContainedIf('hello from main', output, not no_initial_run)

      if no_initial_run:
        # Calling main later should still work, filesystem etc. must be set up.
        print('call main later')
        src = open('a.out.js').read()
        src += '\nModule.callMain();\n'
        create_test_file('a.out.js', src)
        self.assertContained('hello from main', run_js('a.out.js'))

    # Use postInit
    create_test_file('pre.js', '''
      var Module = {
        preRun: function() { out('pre-run') },
        postRun: function() { out('post-run') },
        preInit: function() { out('pre-init') }
      };
    ''')
    run_process([PYTHON, EMCC, 'main.cpp', '--pre-js', 'pre.js'])
    self.assertContained('pre-init\npre-run\nhello from main\npost-run\n', run_js('a.out.js'))

  def test_prepost2(self):
    create_test_file('main.cpp', '''
      #include <stdio.h>
      int main() {
        printf("hello from main\\n");
        return 0;
      }
    ''')
    create_test_file('pre.js', '''
      var Module = {
        preRun: function() { out('pre-run') },
      };
    ''')
    create_test_file('pre2.js', '''
      Module.postRun = function() { out('post-run') };
    ''')
    run_process([PYTHON, EMCC, 'main.cpp', '--pre-js', 'pre.js', '--pre-js', 'pre2.js'])
    self.assertContained('pre-run\nhello from main\npost-run\n', run_js('a.out.js'))

  def test_prepre(self):
    create_test_file('main.cpp', '''
      #include <stdio.h>
      int main() {
        printf("hello from main\\n");
        return 0;
      }
    ''')
    create_test_file('pre.js', '''
      var Module = {
        preRun: [function() { out('pre-run') }],
      };
    ''')
    create_test_file('pre2.js', '''
      Module.preRun.push(function() { out('prepre') });
    ''')
    run_process([PYTHON, EMCC, 'main.cpp', '--pre-js', 'pre.js', '--pre-js', 'pre2.js'])
    self.assertContained('prepre\npre-run\nhello from main\n', run_js('a.out.js'))

  @no_wasm_backend('depends on bc output')
  def test_save_bc(self):
    for save in [0, 1]:
      self.clear()
      cmd = [PYTHON, EMCC, path_from_root('tests', 'hello_world_loop_malloc.cpp')]
      if save:
        cmd += ['--save-bc', 'my_bitcode.bc']
      run_process(cmd)
      assert 'hello, world!' in run_js('a.out.js')
      if save:
        self.assertExists('my_bitcode.bc')
      else:
        self.assertNotExists('my_bitcode.bc')
      if save:
        try_delete('a.out.js')
        Building.llvm_dis('my_bitcode.bc', 'my_ll.ll')
        with env_modify({'EMCC_LEAVE_INPUTS_RAW': '1'}):
          run_process([PYTHON, EMCC, 'my_ll.ll', '-o', 'two.js'])
          assert 'hello, world!' in run_js('two.js')

  def test_js_optimizer(self):
    ACORN_PASSES = ['JSDCE', 'AJSDCE', 'applyImportAndExportNameChanges', 'emitDCEGraph', 'applyDCEGraphRemovals']
    for input, expected, passes in [

      (path_from_root('tests', 'optimizer', 'eliminateDeadGlobals.js'), open(path_from_root('tests', 'optimizer', 'eliminateDeadGlobals-output.js')).read(),
       ['eliminateDeadGlobals']),
      (path_from_root('tests', 'optimizer', 'test-js-optimizer.js'), open(path_from_root('tests', 'optimizer', 'test-js-optimizer-output.js')).read(),
       ['hoistMultiples', 'removeAssignsToUndefined', 'simplifyExpressions']),
      (path_from_root('tests', 'optimizer', 'test-js-optimizer-asm.js'), open(path_from_root('tests', 'optimizer', 'test-js-optimizer-asm-output.js')).read(),
       ['asm', 'simplifyExpressions']),
      (path_from_root('tests', 'optimizer', 'test-js-optimizer-si.js'), open(path_from_root('tests', 'optimizer', 'test-js-optimizer-si-output.js')).read(),
       ['simplifyIfs']),
      (path_from_root('tests', 'optimizer', 'test-js-optimizer-regs.js'), open(path_from_root('tests', 'optimizer', 'test-js-optimizer-regs-output.js')).read(),
       ['registerize']),
      (path_from_root('tests', 'optimizer', 'eliminator-test.js'), open(path_from_root('tests', 'optimizer', 'eliminator-test-output.js')).read(),
       ['eliminate']),
      (path_from_root('tests', 'optimizer', 'safe-eliminator-test.js'), open(path_from_root('tests', 'optimizer', 'safe-eliminator-test-output.js')).read(),
       ['eliminateMemSafe']),
      (path_from_root('tests', 'optimizer', 'asm-eliminator-test.js'), open(path_from_root('tests', 'optimizer', 'asm-eliminator-test-output.js')).read(),
       ['asm', 'eliminate']),
      (path_from_root('tests', 'optimizer', 'test-js-optimizer-asm-regs.js'), open(path_from_root('tests', 'optimizer', 'test-js-optimizer-asm-regs-output.js')).read(),
       ['asm', 'registerize']),
      (path_from_root('tests', 'optimizer', 'test-js-optimizer-asm-regs-harder.js'), [open(path_from_root('tests', 'optimizer', 'test-js-optimizer-asm-regs-harder-output.js')).read(), open(path_from_root('tests', 'optimizer', 'test-js-optimizer-asm-regs-harder-output2.js')).read(), open(path_from_root('tests', 'optimizer', 'test-js-optimizer-asm-regs-harder-output3.js')).read()],
       ['asm', 'registerizeHarder']),
      (path_from_root('tests', 'optimizer', 'test-js-optimizer-asm-regs-min.js'), open(path_from_root('tests', 'optimizer', 'test-js-optimizer-asm-regs-min-output.js')).read(),
       ['asm', 'registerize', 'minifyLocals']),
      (path_from_root('tests', 'optimizer', 'test-js-optimizer-asm-pre.js'), [open(path_from_root('tests', 'optimizer', 'test-js-optimizer-asm-pre-output.js')).read(), open(path_from_root('tests', 'optimizer', 'test-js-optimizer-asm-pre-output2.js')).read()],
       ['asm', 'simplifyExpressions']),
      (path_from_root('tests', 'optimizer', 'test-js-optimizer-asm-pre-f32.js'), open(path_from_root('tests', 'optimizer', 'test-js-optimizer-asm-pre-output-f32.js')).read(),
       ['asm', 'asmPreciseF32', 'simplifyExpressions', 'optimizeFrounds']),
      (path_from_root('tests', 'optimizer', 'test-js-optimizer-asm-pre-f32.js'), open(path_from_root('tests', 'optimizer', 'test-js-optimizer-asm-pre-output-f32-nosimp.js')).read(),
       ['asm', 'asmPreciseF32', 'optimizeFrounds']),
      (path_from_root('tests', 'optimizer', 'test-reduce-dead-float-return.js'), open(path_from_root('tests', 'optimizer', 'test-reduce-dead-float-return-output.js')).read(),
       ['asm', 'optimizeFrounds', 'registerizeHarder']),
      (path_from_root('tests', 'optimizer', 'test-no-reduce-dead-float-return-to-nothing.js'), open(path_from_root('tests', 'optimizer', 'test-no-reduce-dead-float-return-to-nothing-output.js')).read(),
       ['asm', 'registerizeHarder']),
      (path_from_root('tests', 'optimizer', 'test-js-optimizer-asm-last.js'), [open(path_from_root('tests', 'optimizer', 'test-js-optimizer-asm-lastOpts-output.js')).read(), open(path_from_root('tests', 'optimizer', 'test-js-optimizer-asm-lastOpts-output2.js')).read(), open(path_from_root('tests', 'optimizer', 'test-js-optimizer-asm-lastOpts-output3.js')).read()],
       ['asm', 'asmLastOpts']),
      (path_from_root('tests', 'optimizer', 'asmLastOpts.js'), open(path_from_root('tests', 'optimizer', 'asmLastOpts-output.js')).read(),
       ['asm', 'asmLastOpts']),
      (path_from_root('tests', 'optimizer', 'test-js-optimizer-asm-last.js'), [open(path_from_root('tests', 'optimizer', 'test-js-optimizer-asm-last-output.js')).read(), open(path_from_root('tests', 'optimizer', 'test-js-optimizer-asm-last-output2.js')).read(), open(path_from_root('tests', 'optimizer', 'test-js-optimizer-asm-last-output3.js')).read()],
       ['asm', 'asmLastOpts', 'last']),
      (path_from_root('tests', 'optimizer', 'test-js-optimizer-asm-relocate.js'), open(path_from_root('tests', 'optimizer', 'test-js-optimizer-asm-relocate-output.js')).read(),
       ['asm', 'relocate']),
      (path_from_root('tests', 'optimizer', 'test-js-optimizer-asm-minlast.js'), open(path_from_root('tests', 'optimizer', 'test-js-optimizer-asm-minlast-output.js')).read(),
       ['asm', 'minifyWhitespace', 'asmLastOpts', 'last']),
      (path_from_root('tests', 'optimizer', 'test-js-optimizer-shiftsAggressive.js'), open(path_from_root('tests', 'optimizer', 'test-js-optimizer-shiftsAggressive-output.js')).read(),
       ['asm', 'aggressiveVariableElimination']),
      (path_from_root('tests', 'optimizer', 'test-js-optimizer-localCSE.js'), open(path_from_root('tests', 'optimizer', 'test-js-optimizer-localCSE-output.js')).read(),
       ['asm', 'localCSE']),
      (path_from_root('tests', 'optimizer', 'test-js-optimizer-ensureLabelSet.js'), open(path_from_root('tests', 'optimizer', 'test-js-optimizer-ensureLabelSet-output.js')).read(),
       ['asm', 'ensureLabelSet']),
      (path_from_root('tests', 'optimizer', '3154.js'), open(path_from_root('tests', 'optimizer', '3154-output.js')).read(),
       ['asm', 'eliminate', 'registerize', 'asmLastOpts', 'last']),
      (path_from_root('tests', 'optimizer', 'simd.js'), open(path_from_root('tests', 'optimizer', 'simd-output.js')).read(),
       ['asm', 'eliminate']), # eliminate, just enough to trigger asm normalization/denormalization
      (path_from_root('tests', 'optimizer', 'simd.js'), open(path_from_root('tests', 'optimizer', 'simd-output-memSafe.js')).read(),
       ['asm', 'eliminateMemSafe']),
      (path_from_root('tests', 'optimizer', 'safeLabelSetting.js'), open(path_from_root('tests', 'optimizer', 'safeLabelSetting-output.js')).read(),
       ['asm', 'safeLabelSetting']), # eliminate, just enough to trigger asm normalization/denormalization
      (path_from_root('tests', 'optimizer', 'null_if.js'), [open(path_from_root('tests', 'optimizer', 'null_if-output.js')).read(), open(path_from_root('tests', 'optimizer', 'null_if-output2.js')).read()],
       ['asm', 'registerizeHarder', 'asmLastOpts', 'minifyWhitespace']), # issue 3520
      (path_from_root('tests', 'optimizer', 'null_else.js'), [open(path_from_root('tests', 'optimizer', 'null_else-output.js')).read(), open(path_from_root('tests', 'optimizer', 'null_else-output2.js')).read()],
       ['asm', 'registerizeHarder', 'asmLastOpts', 'minifyWhitespace']), # issue 3549
      (path_from_root('tests', 'optimizer', 'test-js-optimizer-splitMemory.js'), open(path_from_root('tests', 'optimizer', 'test-js-optimizer-splitMemory-output.js')).read(),
       ['splitMemory']),
      (path_from_root('tests', 'optimizer', 'JSDCE.js'), open(path_from_root('tests', 'optimizer', 'JSDCE-output.js')).read(),
       ['JSDCE']),
      (path_from_root('tests', 'optimizer', 'JSDCE-hasOwnProperty.js'), open(path_from_root('tests', 'optimizer', 'JSDCE-hasOwnProperty-output.js')).read(),
       ['JSDCE']),
      (path_from_root('tests', 'optimizer', 'JSDCE-fors.js'), open(path_from_root('tests', 'optimizer', 'JSDCE-fors-output.js')).read(),
       ['JSDCE']),
      (path_from_root('tests', 'optimizer', 'AJSDCE.js'), open(path_from_root('tests', 'optimizer', 'AJSDCE-output.js')).read(),
       ['AJSDCE']),
      (path_from_root('tests', 'optimizer', 'emitDCEGraph.js'), open(path_from_root('tests', 'optimizer', 'emitDCEGraph-output.js')).read(),
       ['emitDCEGraph', 'noPrint']),
      (path_from_root('tests', 'optimizer', 'emitDCEGraph2.js'), open(path_from_root('tests', 'optimizer', 'emitDCEGraph2-output.js')).read(),
       ['emitDCEGraph', 'noPrint']),
      (path_from_root('tests', 'optimizer', 'emitDCEGraph3.js'), open(path_from_root('tests', 'optimizer', 'emitDCEGraph3-output.js')).read(),
       ['emitDCEGraph', 'noPrint']),
      (path_from_root('tests', 'optimizer', 'emitDCEGraph4.js'), open(path_from_root('tests', 'optimizer', 'emitDCEGraph4-output.js')).read(),
       ['emitDCEGraph', 'noPrint']),
      (path_from_root('tests', 'optimizer', 'emitDCEGraph5.js'), open(path_from_root('tests', 'optimizer', 'emitDCEGraph5-output.js')).read(),
       ['emitDCEGraph', 'noPrint']),
      (path_from_root('tests', 'optimizer', 'applyDCEGraphRemovals.js'), open(path_from_root('tests', 'optimizer', 'applyDCEGraphRemovals-output.js')).read(),
       ['applyDCEGraphRemovals']),
      (path_from_root('tests', 'optimizer', 'applyImportAndExportNameChanges.js'), open(path_from_root('tests', 'optimizer', 'applyImportAndExportNameChanges-output.js')).read(),
       ['applyImportAndExportNameChanges']),
      (path_from_root('tests', 'optimizer', 'applyImportAndExportNameChanges2.js'), open(path_from_root('tests', 'optimizer', 'applyImportAndExportNameChanges2-output.js')).read(),
       ['applyImportAndExportNameChanges']),
      (path_from_root('tests', 'optimizer', 'detectSign-modulus-emterpretify.js'), open(path_from_root('tests', 'optimizer', 'detectSign-modulus-emterpretify-output.js')).read(),
       ['noPrintMetadata', 'emterpretify', 'noEmitAst']),
      (path_from_root('tests', 'optimizer', 'minimal-runtime-emitDCEGraph.js'), open(path_from_root('tests', 'optimizer', 'minimal-runtime-emitDCEGraph-output.js')).read(),
       ['emitDCEGraph', 'noPrint']),
      (path_from_root('tests', 'optimizer', 'emittedJSPreservesParens.js'), open(path_from_root('tests', 'optimizer', 'emittedJSPreservesParens-output.js')).read(),
       ['asm']),
    ]:
      print(input, passes)

      if not isinstance(expected, list):
        expected = [expected]
      expected = [out.replace('\n\n', '\n').replace('\n\n', '\n') for out in expected]

      acorn = any([p for p in passes if p in ACORN_PASSES])

      # test calling optimizer
      if not acorn:
        print('  js')
        output = run_process(NODE_JS + [path_from_root('tools', 'js-optimizer.js'), input] + passes, stdin=PIPE, stdout=PIPE).stdout
      else:
        print('  acorn')
        output = run_process(NODE_JS + [path_from_root('tools', 'acorn-optimizer.js'), input] + passes, stdin=PIPE, stdout=PIPE).stdout

      def check_js(js, expected):
        # print >> sys.stderr, 'chak\n==========================\n', js, '\n===========================\n'
        if 'registerizeHarder' in passes:
          # registerizeHarder is hard to test, as names vary by chance, nondeterminstically FIXME
          def fix(src):
            if type(src) is list:
              return list(map(fix, src))
            src = '\n'.join([line for line in src.split('\n') if 'var ' not in line]) # ignore vars

            def reorder(func):
              def swap(func, stuff):
                # emit EYE_ONE always before EYE_TWO, replacing i1,i2 or i2,i1 etc
                for i in stuff:
                  if i not in func:
                    return func
                indexes = [[i, func.index(i)] for i in stuff]
                indexes.sort(key=lambda x: x[1])
                for j in range(len(indexes)):
                  func = func.replace(indexes[j][0], 'STD_' + str(j))
                return func
              func = swap(func, ['i1', 'i2', 'i3'])
              func = swap(func, ['i1', 'i2'])
              func = swap(func, ['i4', 'i5'])
              return func

            src = 'function '.join(map(reorder, src.split('function ')))
            return src
          js = fix(js)
          expected = fix(expected)
        self.assertIdentical(expected, js.replace('\r\n', '\n').replace('\n\n', '\n').replace('\n\n', '\n'))

      if input not in [ # blacklist of tests that are native-optimizer only
        path_from_root('tests', 'optimizer', 'asmLastOpts.js'),
        path_from_root('tests', 'optimizer', '3154.js')
      ]:
        check_js(output, expected)
      else:
        print('(skip non-native)')

      if not self.is_wasm_backend() and tools.js_optimizer.use_native(passes) and tools.js_optimizer.get_native_optimizer():
        # test calling native
        def check_json():
          run_process(listify(NODE_JS) + [path_from_root('tools', 'js-optimizer.js'), output_temp, 'receiveJSON'], stdin=PIPE, stdout=open(output_temp + '.js', 'w'))
          output = open(output_temp + '.js').read()
          check_js(output, expected)

        self.clear()
        input_temp = 'temp.js'
        output_temp = 'output.js'
        shutil.copyfile(input, input_temp)
        run_process(listify(NODE_JS) + [path_from_root('tools', 'js-optimizer.js'), input_temp, 'emitJSON'], stdin=PIPE, stdout=open(input_temp + '.js', 'w'))
        original = open(input).read()
        if '// EXTRA_INFO:' in original:
          json = open(input_temp + '.js').read()
          json += '\n' + original[original.find('// EXTRA_INFO:'):]
          create_test_file(input_temp + '.js', json)

        # last is only relevant when we emit JS
        if 'last' not in passes and \
           'null_if' not in input and 'null_else' not in input:  # null-* tests are js optimizer or native, not a mixture (they mix badly)
          print('  native (receiveJSON)')
          output = run_process([tools.js_optimizer.get_native_optimizer(), input_temp + '.js'] + passes + ['receiveJSON', 'emitJSON'], stdin=PIPE, stdout=open(output_temp, 'w')).stdout
          check_json()

          print('  native (parsing JS)')
          output = run_process([tools.js_optimizer.get_native_optimizer(), input] + passes + ['emitJSON'], stdin=PIPE, stdout=open(output_temp, 'w')).stdout
          check_json()

        print('  native (emitting JS)')
        output = run_process([tools.js_optimizer.get_native_optimizer(), input] + passes, stdin=PIPE, stdout=PIPE).stdout
        check_js(output, expected)

  def test_m_mm(self):
    create_test_file('foo.c', '''#include <emscripten.h>''')
    for opt in ['M', 'MM']:
      proc = run_process([PYTHON, EMCC, 'foo.c', '-' + opt], stdout=PIPE, stderr=PIPE)
      assert 'foo.o: ' in proc.stdout, '-%s failed to produce the right output: %s' % (opt, proc.stdout)
      assert 'error' not in proc.stderr, 'Unexpected stderr: ' + proc.stderr

  @uses_canonical_tmp
  def test_emcc_debug_files(self):
    for opts in [0, 1, 2, 3]:
      for debug in [None, '1', '2']:
        print(opts, debug)
        if os.path.exists(self.canonical_temp_dir):
          shutil.rmtree(self.canonical_temp_dir)

        env = os.environ.copy()
        if debug is None:
          env.pop('EMCC_DEBUG', None)
        else:
          env['EMCC_DEBUG'] = debug
        run_process([PYTHON, EMCC, path_from_root('tests', 'hello_world.cpp'), '-O' + str(opts)], stderr=PIPE, env=env)
        if debug is None:
          self.assertFalse(os.path.exists(self.canonical_temp_dir))
        elif debug == '1':
          if self.is_wasm_backend():
            self.assertExists(os.path.join(self.canonical_temp_dir, 'emcc-0-original.js'))
          else:
            self.assertExists(os.path.join(self.canonical_temp_dir, 'emcc-0-linktime.bc'))
            self.assertExists(os.path.join(self.canonical_temp_dir, 'emcc-1-original.js'))
        elif debug == '2':
          if self.is_wasm_backend():
            self.assertExists(os.path.join(self.canonical_temp_dir, 'emcc-0-original.js'))
          else:
            self.assertExists(os.path.join(self.canonical_temp_dir, 'emcc-0-basebc.bc'))
            self.assertExists(os.path.join(self.canonical_temp_dir, 'emcc-1-linktime.bc'))
            self.assertExists(os.path.join(self.canonical_temp_dir, 'emcc-2-original.js'))

  def test_debuginfo(self):
    for args, expect_debug in [
        (['-O0'], False),
        (['-O0', '-g'], True),
        (['-O0', '-g4'], True),
        (['-O1'], False),
        (['-O1', '-g'], True),
        (['-O2'], False),
        (['-O2', '-g'], True),
      ]:
      print(args, expect_debug)
      err = run_process([PYTHON, EMCC, '-v', path_from_root('tests', 'hello_world.cpp')] + args, stdout=PIPE, stderr=PIPE).stderr
      lines = err.splitlines()
      if self.is_wasm_backend():
        finalize = [l for l in lines if 'wasm-emscripten-finalize' in l][0]
        if expect_debug:
          self.assertIn(' -g ', finalize)
        else:
          self.assertNotIn(' -g ', finalize)
      else:
        if expect_debug:
          self.assertNotIn('strip-debug', err)
        else:
          self.assertIn('strip-debug', err)

  @unittest.skipIf(not scons_path, 'scons not found in PATH')
  @with_env_modify({'EMSCRIPTEN_ROOT': path_from_root()})
  def test_scons(self):
    # this test copies the site_scons directory alongside the test
    shutil.copytree(path_from_root('tests', 'scons'), 'test')
    shutil.copytree(path_from_root('tools', 'scons', 'site_scons'), os.path.join('test', 'site_scons'))
    with chdir('test'):
      run_process(['scons'])
      output = run_js('scons_integration.js', assert_returncode=5)
    self.assertContained('If you see this - the world is all right!', output)

  @unittest.skipIf(not scons_path, 'scons not found in PATH')
  @with_env_modify({'EMSCRIPTEN_TOOLPATH': path_from_root('tools', 'scons', 'site_scons'),
                    'EMSCRIPTEN_ROOT': path_from_root()})
  def test_emscons(self):
    # uses the emscons wrapper which requires EMSCRIPTEN_TOOLPATH to find
    # site_scons
    shutil.copytree(path_from_root('tests', 'scons'), 'test')
    with chdir('test'):
      run_process([path_from_root('emscons'), 'scons'])
      output = run_js('scons_integration.js', assert_returncode=5)
    self.assertContained('If you see this - the world is all right!', output)

  def test_embind(self):
    environ = os.environ.copy()
    environ['EMCC_CLOSURE_ARGS'] = environ.get('EMCC_CLOSURE_ARGS', '') + " --externs " + pipes.quote(path_from_root('tests', 'embind', 'underscore-externs.js'))
    test_cases = [
        ([], True), # without --bind, we fail
        (['--bind'], False),
        (['--bind', '-O1'], False),
        (['--bind', '-O2'], False),
        (['--bind', '-O2', '-s', 'ALLOW_MEMORY_GROWTH=1', path_from_root('tests', 'embind', 'isMemoryGrowthEnabled=true.cpp')], False),
    ]
    without_utf8_args = ['-s', 'EMBIND_STD_STRING_IS_UTF8=0']
    test_cases_without_utf8 = []
    for args, fail in test_cases:
        test_cases_without_utf8.append((args + without_utf8_args, fail))
    test_cases += test_cases_without_utf8
    test_cases.extend([(args[:] + ['-s', 'DYNAMIC_EXECUTION=0'], status) for args, status in test_cases])
    test_cases.append((['--bind', '-O2', '--closure', '1'], False)) # closure compiler doesn't work with DYNAMIC_EXECUTION=0
    test_cases = [(args + ['-s', 'IN_TEST_HARNESS=1'], status) for args, status in test_cases]

    for args, fail in test_cases:
      print(args, fail)
      self.clear()
      try_delete('a.out.js')

      testFiles = [
        path_from_root('tests', 'embind', 'underscore-1.4.2.js'),
        path_from_root('tests', 'embind', 'imvu_test_adapter.js'),
        path_from_root('tests', 'embind', 'embind.test.js'),
      ]

      proc = run_process(
        [PYTHON, EMCC, path_from_root('tests', 'embind', 'embind_test.cpp'),
         '--pre-js', path_from_root('tests', 'embind', 'test.pre.js'),
         '--post-js', path_from_root('tests', 'embind', 'test.post.js'),
         '-s', 'WASM_ASYNC_COMPILATION=0'] + args,
        stderr=PIPE if fail else None,
        check=not fail,
        env=environ)

      if fail:
        self.assertNotEqual(proc.returncode, 0)
      else:
        if 'DYNAMIC_EXECUTION=0' in args:
          with open('a.out.js') as js_binary_file:
            js_binary_str = js_binary_file.read()
            self.assertNotIn('new Function(', js_binary_str, 'Found "new Function(" with DYNAMIC_EXECUTION=0')
            self.assertNotIn('eval(', js_binary_str, 'Found "eval(" with DYNAMIC_EXECUTION=0')

        with open('a.out.js', 'ab') as f:
          for tf in testFiles:
            f.write(open(tf, 'rb').read())

        output = run_js('a.out.js', stdout=PIPE, stderr=PIPE, full_output=True, engine=NODE_JS)
        assert "FAIL" not in output, output

  def test_emconfig(self):
    output = run_process([PYTHON, EMCONFIG, 'LLVM_ROOT'], stdout=PIPE).stdout.strip()
    self.assertEqual(output, LLVM_ROOT)
    invalid = 'Usage: em-config VAR_NAME'
    # Don't accept variables that do not exist
    output = self.expect_fail([PYTHON, EMCONFIG, 'VAR_WHICH_DOES_NOT_EXIST']).strip()
    self.assertEqual(output, invalid)
    # Don't accept no arguments
    output = self.expect_fail([PYTHON, EMCONFIG]).strip()
    self.assertEqual(output, invalid)
    # Don't accept more than one variable
    output = self.expect_fail([PYTHON, EMCONFIG, 'LLVM_ROOT', 'EMCC']).strip()
    self.assertEqual(output, invalid)
    # Don't accept arbitrary python code
    output = self.expect_fail([PYTHON, EMCONFIG, 'sys.argv[1]']).strip()
    self.assertEqual(output, invalid)

  def test_link_s(self):
    # -s OPT=VALUE can conflict with -s as a linker option. We warn and ignore
    create_test_file('main.cpp', r'''
      extern "C" {
        void something();
      }

      int main() {
        something();
        return 0;
      }
    ''')
    create_test_file('supp.cpp', r'''
      #include <stdio.h>

      extern "C" {
        void something() {
          printf("yello\n");
        }
      }
    ''')
    run_process([PYTHON, EMCC, 'main.cpp', '-o', 'main.o'])
    run_process([PYTHON, EMCC, 'supp.cpp', '-o', 'supp.o'])

    run_process([PYTHON, EMCC, 'main.o', '-s', 'supp.o', '-s', 'SAFE_HEAP=1'])
    self.assertContained('yello', run_js('a.out.js'))
    # Check that valid -s option had an effect'
    self.assertContained('SAFE_HEAP', open('a.out.js').read())

  def test_conftest_s_flag_passing(self):
    create_test_file('conftest.c', r'''
      int main() {
        return 0;
      }
    ''')
    with env_modify({'EMMAKEN_JUST_CONFIGURE': '1'}):
      cmd = [PYTHON, EMCC, '-s', 'ASSERTIONS=1', 'conftest.c', '-o', 'conftest']
    output = run_process(cmd, stderr=PIPE)
    self.assertNotContained('emcc: warning: treating -s as linker option', output.stderr)
    self.assertExists('conftest')

  def test_file_packager(self):
    os.mkdir('subdir')
    create_test_file('data1.txt', 'data1')

    os.chdir('subdir')
    create_test_file('data2.txt', 'data2')

    # relative path to below the current dir is invalid
    stderr = self.expect_fail([PYTHON, FILE_PACKAGER, 'test.data', '--preload', '../data1.txt'])
    self.assertContained('below the current directory', stderr)

    # relative path that ends up under us is cool
    proc = run_process([PYTHON, FILE_PACKAGER, 'test.data', '--preload', '../subdir/data2.txt'], stderr=PIPE, stdout=PIPE)
    self.assertGreater(len(proc.stdout), 0)
    self.assertNotContained('below the current directory', proc.stderr)

    # direct path leads to the same code being generated - relative path does not make us do anything different
    proc2 = run_process([PYTHON, FILE_PACKAGER, 'test.data', '--preload', 'data2.txt'], stderr=PIPE, stdout=PIPE)
    self.assertGreater(len(proc2.stdout), 0)
    self.assertNotContained('below the current directory', proc2.stderr)

    def clean(txt):
      return [line for line in txt.split('\n') if 'PACKAGE_UUID' not in line and 'loadPackage({' not in line]

    assert clean(proc.stdout) == clean(proc2.stdout)

    # verify '--separate-metadata' option produces separate metadata file
    os.chdir('..')

    run_process([PYTHON, FILE_PACKAGER, 'test.data', '--preload', 'data1.txt', '--preload', 'subdir/data2.txt', '--js-output=immutable.js', '--separate-metadata'])
    assert os.path.isfile('immutable.js.metadata')
    # verify js output file is immutable when metadata is separated
    shutil.copy2('immutable.js', 'immutable.js.copy') # copy with timestamp preserved
    run_process([PYTHON, FILE_PACKAGER, 'test.data', '--preload', 'data1.txt', '--preload', 'subdir/data2.txt', '--js-output=immutable.js', '--separate-metadata'])
    assert filecmp.cmp('immutable.js.copy', 'immutable.js')
    # assert both file content and timestamp are the same as reference copy
    self.assertEqual(str(os.path.getmtime('immutable.js.copy')), str(os.path.getmtime('immutable.js')))
    # verify the content of metadata file is correct
    with open('immutable.js.metadata') as f:
      metadata = json.load(f)
    self.assertEqual(len(metadata['files']), 2)
    assert metadata['files'][0]['start'] == 0 and metadata['files'][0]['end'] == len('data1') and metadata['files'][0]['filename'] == '/data1.txt'
    assert metadata['files'][1]['start'] == len('data1') and metadata['files'][1]['end'] == len('data1') + len('data2') and metadata['files'][1]['filename'] == '/subdir/data2.txt'
    assert metadata['remote_package_size'] == len('data1') + len('data2')

    # can only assert the uuid format is correct, the uuid's value is expected to differ in between invocation
    uuid.UUID(metadata['package_uuid'], version=4)

  def test_file_packager_unicode(self):
    unicode_name = 'unicode…☃'
    if not os.path.exists(unicode_name):
      try:
        os.mkdir(unicode_name)
      except OSError:
        print("we failed to even create a unicode dir, so on this OS, we can't test this")
        return
    full = os.path.join(unicode_name, 'data.txt')
    create_test_file(full, 'data')
    proc = run_process([PYTHON, FILE_PACKAGER, 'test.data', '--preload', full], stdout=PIPE, stderr=PIPE)
    assert len(proc.stdout), proc.stderr
    assert unicode_name in proc.stdout, proc.stdout
    print(len(proc.stderr))

  def test_file_packager_mention_FORCE_FILESYSTEM(self):
    MESSAGE = 'Remember to build the main file with  -s FORCE_FILESYSTEM=1  so that it includes support for loading this file package'
    create_test_file('data.txt', 'data1')
    # mention when running standalone
    err = run_process([PYTHON, FILE_PACKAGER, 'test.data', '--preload', 'data.txt'], stdout=PIPE, stderr=PIPE).stderr
    self.assertContained(MESSAGE, err)
    # do not mention from emcc
    err = run_process([PYTHON, EMCC, path_from_root('tests', 'hello_world.c'), '--preload-file', 'data.txt'], stdout=PIPE, stderr=PIPE).stderr
    assert len(err) == 0, err

  def test_headless(self):
    shutil.copyfile(path_from_root('tests', 'screenshot.png'), 'example.png')
    run_process([PYTHON, EMCC, path_from_root('tests', 'sdl_headless.c'), '-s', 'HEADLESS=1'])
    output = run_js('a.out.js', stderr=PIPE)
    assert '''Init: 0
Font: 0x1
Sum: 0
you should see two lines of text in different colors and a blue rectangle
SDL_Quit called (and ignored)
done.
''' in output, output

  def test_preprocess(self):
    self.clear()

    out = run_process([PYTHON, EMCC, path_from_root('tests', 'hello_world.c'), '-E'], stdout=PIPE).stdout
    assert not os.path.exists('a.out.js')
    # Test explicitly that the output contains a line typically written by the preprocessor.
    # Clang outputs on Windows lines like "#line 1", on Unix '# 1 '.
    # TODO: This is one more of those platform-specific discrepancies, investigate more if this ever becomes an issue,
    # ideally we would have emcc output identical data on all platforms.
    assert '''#line 1 ''' in out or '''# 1 ''' in out
    assert '''hello_world.c"''' in out
    assert '''printf("hello, world!''' in out

  def test_syntax_only_valid(self):
    result = run_process([PYTHON, EMCC, path_from_root('tests', 'hello_world.c'), '-fsyntax-only'], stdout=PIPE, stderr=STDOUT)
    self.assertEqual(result.stdout, '')
    self.assertNotExists('a.out.js')

  def test_syntax_only_invalid(self):
    create_test_file('src.c', 'int main() {')
    result = run_process([PYTHON, EMCC, 'src.c', '-fsyntax-only'], stdout=PIPE, check=False, stderr=STDOUT)
    self.assertNotEqual(result.returncode, 0)
    self.assertContained("src.c:1:13: error: expected '}'", result.stdout)
    self.assertNotExists('a.out.js')

  def test_demangle(self):
    create_test_file('src.cpp', '''
      #include <stdio.h>
      #include <emscripten.h>
      void two(char c) {
        EM_ASM(out(stackTrace()));
      }
      void one(int x) {
        two(x % 17);
      }
      int main() {
        EM_ASM(out(demangle('__Znwm'))); // check for no aborts
        EM_ASM(out(demangle('_main')));
        EM_ASM(out(demangle('__Z2f2v')));
        EM_ASM(out(demangle('__Z12abcdabcdabcdi')));
        EM_ASM(out(demangle('__ZL12abcdabcdabcdi')));
        EM_ASM(out(demangle('__Z4testcsifdPvPiPc')));
        EM_ASM(out(demangle('__ZN4test5moarrEcslfdPvPiPc')));
        EM_ASM(out(demangle('__ZN4Waka1f12a234123412345pointEv')));
        EM_ASM(out(demangle('__Z3FooIiEvv')));
        EM_ASM(out(demangle('__Z3FooIidEvi')));
        EM_ASM(out(demangle('__ZN3Foo3BarILi5EEEvv')));
        EM_ASM(out(demangle('__ZNK10__cxxabiv120__si_class_type_info16search_below_dstEPNS_19__dynamic_cast_infoEPKvib')));
        EM_ASM(out(demangle('__Z9parsewordRPKciRi')));
        EM_ASM(out(demangle('__Z5multiwahtjmxyz')));
        EM_ASM(out(demangle('__Z1aA32_iPA5_c')));
        EM_ASM(out(demangle('__ZN21FWakaGLXFleeflsMarfooC2EjjjPKvbjj')));
        EM_ASM(out(demangle('__ZN5wakaw2Cm10RasterBaseINS_6watwat9PolocatorEE8merbine1INS4_2OREEEvPKjj'))); // we get this wrong, but at least emit a '?'
        one(17);
        return 0;
      }
    ''')

    # full demangle support

    run_process([PYTHON, EMCC, 'src.cpp', '-s', 'DEMANGLE_SUPPORT=1'])
    output = run_js('a.out.js')
    self.assertContained('''operator new(unsigned long)
_main
f2()
abcdabcdabcd(int)
abcdabcdabcd(int)
test(char, short, int, float, double, void*, int*, char*)
test::moarr(char, short, long, float, double, void*, int*, char*)
Waka::f::a23412341234::point()
void Foo<int>()
void Foo<int, double>(int)
void Foo::Bar<5>()
__cxxabiv1::__si_class_type_info::search_below_dst(__cxxabiv1::__dynamic_cast_info*, void const*, int, bool) const
parseword(char const*&, int, int&)
multi(wchar_t, signed char, unsigned char, unsigned short, unsigned int, unsigned long, long long, unsigned long long, ...)
a(int [32], char (*) [5])
FWakaGLXFleeflsMarfoo::FWakaGLXFleeflsMarfoo(unsigned int, unsigned int, unsigned int, void const*, bool, unsigned int, unsigned int)
void wakaw::Cm::RasterBase<wakaw::watwat::Polocator>::merbine1<wakaw::Cm::RasterBase<wakaw::watwat::Polocator>::OR>(unsigned int const*, unsigned int)
''', output)
    # test for multiple functions in one stack trace
    run_process([PYTHON, EMCC, 'src.cpp', '-s', 'DEMANGLE_SUPPORT=1', '-g'])
    output = run_js('a.out.js')
    self.assertIn('one(int)', output)
    self.assertIn('two(char)', output)

  def test_demangle_cpp(self):
    create_test_file('src.cpp', '''
      #include <stdio.h>
      #include <emscripten.h>
      #include <cxxabi.h>
      #include <assert.h>

      int main() {
        char out[256];
        int status = 1;
        size_t length = 255;
        abi::__cxa_demangle("_ZN4Waka1f12a234123412345pointEv", out, &length, &status);
        assert(status == 0);
        printf("%s\\n", out);
        return 0;
      }
    ''')

    run_process([PYTHON, EMCC, 'src.cpp'])
    output = run_js('a.out.js')
    self.assertContained('Waka::f::a23412341234::point()', output)

  def test_module_exports_with_closure(self):
    # This test checks that module.export is retained when JavaScript is minified by compiling with --closure 1
    # This is important as if module.export is not present the Module object will not be visible to node.js
    # Run with ./runner.py other.test_module_exports_with_closure

    # First make sure test.js isn't present.
    self.clear()

    # compile with -O2 --closure 0
    run_process([PYTHON, EMCC, path_from_root('tests', 'Module-exports', 'test.c'),
                 '-o', 'test.js', '-O2', '--closure', '0',
                 '--pre-js', path_from_root('tests', 'Module-exports', 'setup.js'),
                 '-s', 'EXPORTED_FUNCTIONS=["_bufferTest"]',
                 '-s', 'EXTRA_EXPORTED_RUNTIME_METHODS=["ccall", "cwrap"]',
                 '-s', 'WASM_ASYNC_COMPILATION=0'])

    # Check that compilation was successful
    self.assertExists('test.js')
    test_js_closure_0 = open('test.js').read()

    # Check that test.js compiled with --closure 0 contains "module['exports'] = Module;"
    assert ("module['exports'] = Module;" in test_js_closure_0) or ('module["exports"]=Module' in test_js_closure_0) or ('module["exports"] = Module;' in test_js_closure_0)

    # Check that main.js (which requires test.js) completes successfully when run in node.js
    # in order to check that the exports are indeed functioning correctly.
    shutil.copyfile(path_from_root('tests', 'Module-exports', 'main.js'), 'main.js')
    if NODE_JS in JS_ENGINES:
      self.assertContained('bufferTest finished', run_js('main.js', engine=NODE_JS))

    # Delete test.js again and check it's gone.
    try_delete('test.js')
    self.assertNotExists('test.js')

    # compile with -O2 --closure 1
    run_process([PYTHON, EMCC, path_from_root('tests', 'Module-exports', 'test.c'),
                 '-o', 'test.js', '-O2', '--closure', '1',
                 '--pre-js', path_from_root('tests', 'Module-exports', 'setup.js'),
                 '-s', 'EXPORTED_FUNCTIONS=["_bufferTest"]',
                 '-s', 'EXTRA_EXPORTED_RUNTIME_METHODS=["ccall", "cwrap"]',
                 '-s', 'WASM_ASYNC_COMPILATION=0'])

    # Check that compilation was successful
    self.assertExists('test.js')
    test_js_closure_1 = open('test.js').read()

    # Check that test.js compiled with --closure 1 contains "module.exports", we want to verify that
    # "module['exports']" got minified to "module.exports" when compiling with --closure 1
    assert "module.exports" in test_js_closure_1

    # Check that main.js (which requires test.js) completes successfully when run in node.js
    # in order to check that the exports are indeed functioning correctly.
    if NODE_JS in JS_ENGINES:
      self.assertContained('bufferTest finished', run_js('main.js', engine=NODE_JS))

  def test_node_catch_exit(self):
    # Test that in node.js exceptions are not caught if NODEJS_EXIT_CATCH=0
    if NODE_JS not in JS_ENGINES:
      return

    create_test_file('count.c', '''
      #include <string.h>
      int count(const char *str) {
          return (int)strlen(str);
      }
    ''')

    create_test_file('index.js', '''
      const count = require('./count.js');

      console.log(xxx); //< here is the ReferenceError
    ''')

    reference_error_text = 'console.log(xxx); //< here is the ReferenceError'

    run_process([PYTHON, EMCC, 'count.c', '-o', 'count.js'])

    # Check that the ReferenceError is caught and rethrown and thus the original error line is masked
    self.assertNotContained(reference_error_text,
                            run_js('index.js', engine=NODE_JS, stderr=STDOUT, assert_returncode=None))

    run_process([PYTHON, EMCC, 'count.c', '-o', 'count.js', '-s', 'NODEJS_CATCH_EXIT=0'])

    # Check that the ReferenceError is not caught, so we see the error properly
    self.assertContained(reference_error_text,
                         run_js('index.js', engine=NODE_JS, stderr=STDOUT, assert_returncode=None))

  def test_extra_exported_methods(self):
    # Test with node.js that the EXTRA_EXPORTED_RUNTIME_METHODS setting is considered by libraries
    if NODE_JS not in JS_ENGINES:
      self.skipTest("node engine required for this test")

    create_test_file('count.c', '''
      #include <string.h>
      int count(const char *str) {
          return (int)strlen(str);
      }
    ''')

    create_test_file('index.js', '''
      const count = require('./count.js');

      console.log(count.FS_writeFile);
    ''')

    reference_error_text = 'undefined'

    run_process([PYTHON, EMCC, 'count.c', '-s', 'FORCE_FILESYSTEM=1', '-s',
                 'EXTRA_EXPORTED_RUNTIME_METHODS=["FS_writeFile"]', '-o', 'count.js'])

    # Check that the Module.FS_writeFile exists
    self.assertNotContained(reference_error_text,
                            run_js('index.js', engine=NODE_JS, stderr=STDOUT, assert_returncode=None))

    run_process([PYTHON, EMCC, 'count.c', '-s', 'FORCE_FILESYSTEM=1', '-o', 'count.js'])

    # Check that the Module.FS_writeFile is not exported
    self.assertContained(reference_error_text,
                         run_js('index.js', engine=NODE_JS, stderr=STDOUT, assert_returncode=None))

  def test_fs_stream_proto(self):
    open('src.cpp', 'wb').write(br'''
#include <stdio.h>
#include <fcntl.h>
#include <unistd.h>
#include <sys/stat.h>
#include <errno.h>
#include <string.h>

int main()
{
    long file_size = 0;
    int h = open("src.cpp", O_RDONLY, 0666);
    if (0 != h)
    {
        FILE* file = fdopen(h, "rb");
        if (0 != file)
        {
            fseek(file, 0, SEEK_END);
            file_size = ftell(file);
            fseek(file, 0, SEEK_SET);
        }
        else
        {
            printf("fdopen() failed: %s\n", strerror(errno));
            return 10;
        }
        close(h);
        printf("File size: %ld\n", file_size);
    }
    else
    {
        printf("open() failed: %s\n", strerror(errno));
        return 10;
    }
    return 0;
}
    ''')
    run_process([PYTHON, EMCC, 'src.cpp', '--embed-file', 'src.cpp'])
    for engine in JS_ENGINES:
      out = run_js('a.out.js', engine=engine, stderr=PIPE, full_output=True)
      self.assertContained('File size: 724', out)

  def test_proxyfs(self):
    # This test supposes that 3 different programs share the same directory and files.
    # The same JS object is not used for each of them
    # But 'require' function caches JS objects.
    # If we just load same js-file multiple times like following code,
    # these programs (m0,m1,m2) share the same JS object.
    #
    #   var m0 = require('./proxyfs_test.js');
    #   var m1 = require('./proxyfs_test.js');
    #   var m2 = require('./proxyfs_test.js');
    #
    # To separate js-objects for each of them, following 'require' use different js-files.
    #
    #   var m0 = require('./proxyfs_test.js');
    #   var m1 = require('./proxyfs_test1.js');
    #   var m2 = require('./proxyfs_test2.js');
    #
    create_test_file('proxyfs_test_main.js', r'''
var m0 = require('./proxyfs_test.js');
var m1 = require('./proxyfs_test1.js');
var m2 = require('./proxyfs_test2.js');

var section;
function print(str){
  process.stdout.write(section+":"+str+":");
}

m0.FS.mkdir('/working');
m0.FS.mount(m0.PROXYFS,{root:'/',fs:m1.FS},'/working');
m0.FS.mkdir('/working2');
m0.FS.mount(m0.PROXYFS,{root:'/',fs:m2.FS},'/working2');

section = "child m1 reads and writes local file.";
print("m1 read embed");
m1.ccall('myreade','number',[],[]);
print("m1 write");console.log("");
m1.ccall('mywrite0','number',['number'],[1]);
print("m1 read");
m1.ccall('myread0','number',[],[]);


section = "child m2 reads and writes local file.";
print("m2 read embed");
m2.ccall('myreade','number',[],[]);
print("m2 write");console.log("");
m2.ccall('mywrite0','number',['number'],[2]);
print("m2 read");
m2.ccall('myread0','number',[],[]);

section = "child m1 reads local file.";
print("m1 read");
m1.ccall('myread0','number',[],[]);

section = "parent m0 reads and writes local and children's file.";
print("m0 read embed");
m0.ccall('myreade','number',[],[]);
print("m0 read m1");
m0.ccall('myread1','number',[],[]);
print("m0 read m2");
m0.ccall('myread2','number',[],[]);

section = "m0,m1 and m2 verify local files.";
print("m0 write");console.log("");
m0.ccall('mywrite0','number',['number'],[0]);
print("m0 read");
m0.ccall('myread0','number',[],[]);
print("m1 read");
m1.ccall('myread0','number',[],[]);
print("m2 read");
m2.ccall('myread0','number',[],[]);

print("m0 read embed");
m0.ccall('myreade','number',[],[]);
print("m1 read embed");
m1.ccall('myreade','number',[],[]);
print("m2 read embed");
m2.ccall('myreade','number',[],[]);

section = "parent m0 writes and reads children's files.";
print("m0 write m1");console.log("");
m0.ccall('mywrite1','number',[],[]);
print("m0 read m1");
m0.ccall('myread1','number',[],[]);
print("m0 write m2");console.log("");
m0.ccall('mywrite2','number',[],[]);
print("m0 read m2");
m0.ccall('myread2','number',[],[]);
print("m1 read");
m1.ccall('myread0','number',[],[]);
print("m2 read");
m2.ccall('myread0','number',[],[]);
print("m0 read m0");
m0.ccall('myread0','number',[],[]);
''')

    create_test_file('proxyfs_pre.js', r'''
if (typeof Module === 'undefined') Module = {};
Module["noInitialRun"]=true;
noExitRuntime=true;
''')

    create_test_file('proxyfs_embed.txt', r'''test
''')

    create_test_file('proxyfs_test.c', r'''
#include <stdio.h>

int
mywrite1(){
  FILE* out = fopen("/working/hoge.txt","w");
  fprintf(out,"test1\n");
  fclose(out);
  return 0;
}

int
myread1(){
  FILE* in = fopen("/working/hoge.txt","r");
  char buf[1024];
  int len;
  if(in==NULL)
    printf("open failed\n");

  while(! feof(in)){
    if(fgets(buf,sizeof(buf),in)==buf){
      printf("%s",buf);
    }
  }
  fclose(in);
  return 0;
}
int
mywrite2(){
  FILE* out = fopen("/working2/hoge.txt","w");
  fprintf(out,"test2\n");
  fclose(out);
  return 0;
}

int
myread2(){
  {
    FILE* in = fopen("/working2/hoge.txt","r");
    char buf[1024];
    int len;
    if(in==NULL)
      printf("open failed\n");

    while(! feof(in)){
      if(fgets(buf,sizeof(buf),in)==buf){
        printf("%s",buf);
      }
    }
    fclose(in);
  }
  return 0;
}

int
mywrite0(int i){
  FILE* out = fopen("hoge.txt","w");
  fprintf(out,"test0_%d\n",i);
  fclose(out);
  return 0;
}

int
myread0(){
  {
    FILE* in = fopen("hoge.txt","r");
    char buf[1024];
    int len;
    if(in==NULL)
      printf("open failed\n");

    while(! feof(in)){
      if(fgets(buf,sizeof(buf),in)==buf){
        printf("%s",buf);
      }
    }
    fclose(in);
  }
  return 0;
}

int
myreade(){
  {
    FILE* in = fopen("proxyfs_embed.txt","r");
    char buf[1024];
    int len;
    if(in==NULL)
      printf("open failed\n");

    while(! feof(in)){
      if(fgets(buf,sizeof(buf),in)==buf){
        printf("%s",buf);
      }
    }
    fclose(in);
  }
  return 0;
}
''')

    run_process([PYTHON, EMCC,
                 '-o', 'proxyfs_test.js', 'proxyfs_test.c',
                 '--embed-file', 'proxyfs_embed.txt', '--pre-js', 'proxyfs_pre.js',
                 '-s', 'EXTRA_EXPORTED_RUNTIME_METHODS=["ccall", "cwrap"]',
                 '-s', 'WASM_ASYNC_COMPILATION=0',
                 '-s', 'MAIN_MODULE=1',
                 '-s', 'EXPORT_ALL=1'])
    # Following shutil.copyfile just prevent 'require' of node.js from caching js-object.
    # See https://nodejs.org/api/modules.html
    shutil.copyfile('proxyfs_test.js', 'proxyfs_test1.js')
    shutil.copyfile('proxyfs_test.js', 'proxyfs_test2.js')
    out = run_js('proxyfs_test_main.js')
    section = "child m1 reads and writes local file."
    self.assertContained(section + ":m1 read embed:test", out)
    self.assertContained(section + ":m1 write:", out)
    self.assertContained(section + ":m1 read:test0_1", out)
    section = "child m2 reads and writes local file."
    self.assertContained(section + ":m2 read embed:test", out)
    self.assertContained(section + ":m2 write:", out)
    self.assertContained(section + ":m2 read:test0_2", out)
    section = "child m1 reads local file."
    self.assertContained(section + ":m1 read:test0_1", out)
    section = "parent m0 reads and writes local and children's file."
    self.assertContained(section + ":m0 read embed:test", out)
    self.assertContained(section + ":m0 read m1:test0_1", out)
    self.assertContained(section + ":m0 read m2:test0_2", out)
    section = "m0,m1 and m2 verify local files."
    self.assertContained(section + ":m0 write:", out)
    self.assertContained(section + ":m0 read:test0_0", out)
    self.assertContained(section + ":m1 read:test0_1", out)
    self.assertContained(section + ":m2 read:test0_2", out)
    self.assertContained(section + ":m0 read embed:test", out)
    self.assertContained(section + ":m1 read embed:test", out)
    self.assertContained(section + ":m2 read embed:test", out)
    section = "parent m0 writes and reads children's files."
    self.assertContained(section + ":m0 write m1:", out)
    self.assertContained(section + ":m0 read m1:test1", out)
    self.assertContained(section + ":m0 write m2:", out)
    self.assertContained(section + ":m0 read m2:test2", out)
    self.assertContained(section + ":m1 read:test1", out)
    self.assertContained(section + ":m2 read:test2", out)
    self.assertContained(section + ":m0 read m0:test0_0", out)

  def check_simd(self, expected_simds, expected_out):
    if SPIDERMONKEY_ENGINE in JS_ENGINES:
      out = run_js('a.out.js', engine=SPIDERMONKEY_ENGINE, stderr=PIPE, full_output=True)
      self.validate_asmjs(out)
    else:
      out = run_js('a.out.js')
    self.assertContained(expected_out, out)

    src = open('a.out.js').read()
    asm = src[src.find('// EMSCRIPTEN_START_FUNCS'):src.find('// EMSCRIPTEN_END_FUNCS')]
    simds = asm.count('SIMD_')
    assert simds >= expected_simds, 'expecting to see at least %d SIMD* uses, but seeing %d' % (expected_simds, simds)

  @unittest.skip("autovectorization of this stopped in LLVM 6.0")
  def test_autovectorize_linpack(self):
    # TODO: investigate when SIMD arrives in wasm
    run_process([PYTHON, EMCC, path_from_root('tests', 'linpack.c'), '-O2', '-s', 'SIMD=1', '-DSP', '-s', 'PRECISE_F32=1', '--profiling', '-s', 'WASM=0'])
    self.check_simd(30, 'Unrolled Single  Precision')

  def test_dependency_file(self):
    # Issue 1732: -MMD (and friends) create dependency files that need to be
    # copied from the temporary directory.

    create_test_file('test.cpp', r'''
      #include "test.hpp"

      void my_function()
      {
      }
    ''')
    create_test_file('test.hpp', r'''
      void my_function();
    ''')

    run_process([PYTHON, EMCC, '-MMD', '-c', 'test.cpp', '-o', 'test.o'])

    self.assertExists('test.d')
    deps = open('test.d').read()
    # Look for ': ' instead of just ':' to not confuse C:\path\ notation with make "target: deps" rule. Not perfect, but good enough for this test.
    head, tail = deps.split(': ', 2)
    assert 'test.o' in head, 'Invalid dependency target'
    assert 'test.cpp' in tail and 'test.hpp' in tail, 'Invalid dependencies generated'

  def test_dependency_file_2(self):
    self.clear()
    shutil.copyfile(path_from_root('tests', 'hello_world.c'), 'a.c')
    run_process([PYTHON, EMCC, 'a.c', '-MMD', '-MF', 'test.d', '-c'])
    self.assertContained(open('test.d').read(), 'a.o: a.c\n')

    self.clear()
    shutil.copyfile(path_from_root('tests', 'hello_world.c'), 'a.c')
    run_process([PYTHON, EMCC, 'a.c', '-MMD', '-MF', 'test.d', '-c', '-o', 'test.o'])
    self.assertContained(open('test.d').read(), 'test.o: a.c\n')

    self.clear()
    shutil.copyfile(path_from_root('tests', 'hello_world.c'), 'a.c')
    os.mkdir('obj')
    run_process([PYTHON, EMCC, 'a.c', '-MMD', '-MF', 'test.d', '-c', '-o', 'obj/test.o'])
    self.assertContained(open('test.d').read(), 'obj/test.o: a.c\n')

  def test_js_lib_quoted_key(self):
    create_test_file('lib.js', r'''
mergeInto(LibraryManager.library, {
   __internal_data:{
    '<' : 0,
    'white space' : 1
  },
  printf__deps: ['__internal_data', 'fprintf']
});
''')

    run_process([PYTHON, EMCC, path_from_root('tests', 'hello_world.cpp'), '--js-library', 'lib.js'])
    self.assertContained('hello, world!', run_js('a.out.js'))

  def test_js_lib_exported(self):
    create_test_file('lib.js', r'''
mergeInto(LibraryManager.library, {
 jslibfunc: function(x) { return 2 * x }
});
''')
    create_test_file('src.cpp', r'''
#include <emscripten.h>
#include <stdio.h>
extern "C" int jslibfunc(int x);
int main() {
  printf("c calling: %d\n", jslibfunc(6));
  EM_ASM({
    out('js calling: ' + Module['_jslibfunc'](5) + '.');
  });
}
''')
    run_process([PYTHON, EMCC, 'src.cpp', '--js-library', 'lib.js', '-s', 'EXPORTED_FUNCTIONS=["_main", "_jslibfunc"]'])
    self.assertContained('c calling: 12\njs calling: 10.', run_js('a.out.js'))

  def test_js_lib_primitive_dep(self):
    # Verify that primitive dependencies aren't generated in the output JS.

    create_test_file('lib.js', r'''
mergeInto(LibraryManager.library, {
  foo__deps: ['Int8Array', 'NonPrimitive'],
  foo: function() {},
});
''')
    create_test_file('main.c', r'''
void foo(void);

int main(int argc, char** argv) {
  foo();
  return 0;
}
''')
    run_process([PYTHON, EMCC, '-O0', 'main.c', '--js-library', 'lib.js', '-s', 'WARN_ON_UNDEFINED_SYMBOLS=0'])
    generated = open('a.out.js').read()
    self.assertContained('missing function: NonPrimitive', generated)
    self.assertNotContained('missing function: Int8Array', generated)

  def test_js_lib_using_asm_lib(self):
    create_test_file('lib.js', r'''
mergeInto(LibraryManager.library, {
  jslibfunc__deps: ['asmlibfunc'],
  jslibfunc: function(x) {
    return 2 * _asmlibfunc(x);
  },

  asmlibfunc__asm: true,
  asmlibfunc__sig: 'ii',
  asmlibfunc: function(x) {
    x = x | 0;
    return x + 1 | 0;
  }
});
''')
    create_test_file('src.cpp', r'''
#include <stdio.h>
extern "C" int jslibfunc(int x);
int main() {
  printf("c calling: %d\n", jslibfunc(6));
}
''')
    run_process([PYTHON, EMCC, 'src.cpp', '--js-library', 'lib.js'])
    self.assertContained('c calling: 14\n', run_js('a.out.js'))

  def test_EMCC_BUILD_DIR(self):
    # EMCC_BUILD_DIR env var contains the dir we were building in, when running the js compiler (e.g. when
    # running a js library). We force the cwd to be src/ for technical reasons, so this lets you find out
    # where you were.
    create_test_file('lib.js', r'''
printErr('dir was ' + process.env.EMCC_BUILD_DIR);
''')
    err = run_process([PYTHON, EMCC, path_from_root('tests', 'hello_world.cpp'), '--js-library', 'lib.js'], stderr=PIPE).stderr
    self.assertContained('dir was ' + os.path.realpath(os.path.normpath(self.get_dir())), err)

  def test_float_h(self):
    process = run_process([PYTHON, EMCC, path_from_root('tests', 'float+.c')], stdout=PIPE, stderr=PIPE)
    assert process.returncode == 0, 'float.h should agree with our system: ' + process.stdout + '\n\n\n' + process.stderr

  def test_output_is_dir(self):
    outdir = 'out_dir/'
    os.mkdir(outdir)
    err = self.expect_fail([PYTHON, EMCC, '-c', path_from_root('tests', 'hello_world.c'), '-o', outdir])
    self.assertContained('error: unable to open output file', err)

  def test_default_obj_ext(self):
    run_process([PYTHON, EMCC, '-c', path_from_root('tests', 'hello_world.c')])
    self.assertExists('hello_world.o')

    run_process([PYTHON, EMCC, '-c', path_from_root('tests', 'hello_world.c'), '--default-obj-ext', 'obj'])
    self.assertExists('hello_world.obj')

  def test_doublestart_bug(self):
    create_test_file('code.cpp', r'''
#include <stdio.h>
#include <emscripten.h>

void main_loop(void) {
    static int cnt = 0;
    if (++cnt >= 10) emscripten_cancel_main_loop();
}

int main(void) {
    printf("This should only appear once.\n");
    emscripten_set_main_loop(main_loop, 10, 0);
    return 0;
}
''')

    create_test_file('pre.js', r'''
if (!Module['preRun']) Module['preRun'] = [];
Module["preRun"].push(function () {
    addRunDependency('test_run_dependency');
    removeRunDependency('test_run_dependency');
});
''')

    run_process([PYTHON, EMCC, 'code.cpp', '--pre-js', 'pre.js'])
    output = run_js('a.out.js', engine=NODE_JS)

    assert output.count('This should only appear once.') == 1, output

  def test_module_print(self):
    create_test_file('code.cpp', r'''
#include <stdio.h>
int main(void) {
  printf("123456789\n");
  return 0;
}
''')

    create_test_file('pre.js', r'''
var Module = { print: function(x) { throw '<{(' + x + ')}>' } };
''')

    run_process([PYTHON, EMCC, 'code.cpp', '--pre-js', 'pre.js'])
    output = run_js('a.out.js', stderr=PIPE, full_output=True, engine=NODE_JS, assert_returncode=None)
    assert r'<{(123456789)}>' in output, output

  def test_precompiled_headers(self):
    for suffix in ['gch', 'pch']:
      print(suffix)
      self.clear()

      create_test_file('header.h', '#define X 5\n')
      run_process([PYTHON, EMCC, '-xc++-header', 'header.h', '-c'])
      self.assertExists('header.h.gch') # default output is gch
      if suffix != 'gch':
        run_process([PYTHON, EMCC, '-xc++-header', 'header.h', '-o', 'header.h.' + suffix])
        assert open('header.h.gch', 'rb').read() == open('header.h.' + suffix, 'rb').read()

      create_test_file('src.cpp', r'''
#include <stdio.h>
int main() {
  printf("|%d|\n", X);
  return 0;
}
''')
      run_process([PYTHON, EMCC, 'src.cpp', '-include', 'header.h'])

      output = run_js('a.out.js', stderr=PIPE, full_output=True, engine=NODE_JS)
      assert '|5|' in output, output

      # also verify that the gch is actually used
      err = run_process([PYTHON, EMCC, 'src.cpp', '-include', 'header.h', '-Xclang', '-print-stats'], stderr=PIPE).stderr
      self.assertTextDataContained('*** PCH/Modules Loaded:\nModule: header.h.' + suffix, err)
      # and sanity check it is not mentioned when not
      try_delete('header.h.' + suffix)
      err = run_process([PYTHON, EMCC, 'src.cpp', '-include', 'header.h', '-Xclang', '-print-stats'], stderr=PIPE).stderr
      assert '*** PCH/Modules Loaded:\nModule: header.h.' + suffix not in err.replace('\r\n', '\n'), err

      # with specified target via -o
      try_delete('header.h.' + suffix)
      run_process([PYTHON, EMCC, '-xc++-header', 'header.h', '-o', 'my.' + suffix])
      self.assertExists('my.' + suffix)

      # -include-pch flag
      run_process([PYTHON, EMCC, '-xc++-header', 'header.h', '-o', 'header.h.' + suffix])
      run_process([PYTHON, EMCC, 'src.cpp', '-include-pch', 'header.h.' + suffix])
      output = run_js('a.out.js')
      assert '|5|' in output, output

  @no_wasm_backend('tests extra fastcomp warnings on unaligned loads/stores, which matter a lot more in asm.js')
  def test_warn_unaligned(self):
    create_test_file('src.cpp', r'''
#include <stdio.h>
struct packey {
  char x;
  int y;
  double z;
} __attribute__((__packed__));
int main() {
  volatile packey p;
  p.x = 0;
  p.y = 1;
  p.z = 2;
  return 0;
}
''')
    output = run_process([PYTHON, EMCC, 'src.cpp', '-s', 'WASM=0', '-s', 'WARN_UNALIGNED=1'], stderr=PIPE)
    output = run_process([PYTHON, EMCC, 'src.cpp', '-s', 'WASM=0', '-s', 'WARN_UNALIGNED=1', '-g'], stderr=PIPE)
    assert 'emcc: warning: unaligned store' in output.stderr, output.stderr
    assert 'emcc: warning: unaligned store' in output.stderr, output.stderr
    assert '@line 11 "src.cpp"' in output.stderr, output.stderr

  def test_LEGACY_VM_SUPPORT(self):
    # when modern features are lacking, we can polyfill them or at least warn
    create_test_file('pre.js', 'Math.imul = undefined;')

    def test(expected, opts=[]):
      print(opts)
      result = run_process([PYTHON, EMCC, path_from_root('tests', 'hello_world.c'), '--pre-js', 'pre.js'] + opts, stderr=PIPE, check=False)
      if result.returncode == 0:
        self.assertContained(expected, run_js('a.out.js', stderr=PIPE, full_output=True, engine=NODE_JS, assert_returncode=None))
      else:
        self.assertContained(expected, result.stderr)

    # when legacy is needed, we show an error indicating so
    test('build with LEGACY_VM_SUPPORT')
    # wasm is on by default, and does not mix with legacy, so we show an error
    test('LEGACY_VM_SUPPORT is only supported for asm.js, and not wasm. Build with -s WASM=0', ['-s', 'LEGACY_VM_SUPPORT=1'])
    # legacy + disabling wasm works
    if self.is_wasm_backend():
      return
    test('hello, world!', ['-s', 'LEGACY_VM_SUPPORT=1', '-s', 'WASM=0'])

  def test_on_abort(self):
    expected_output = 'Module.onAbort was called'

    def add_on_abort_and_verify(extra=''):
      with open('a.out.js') as f:
        js = f.read()
      with open('a.out.js', 'w') as f:
        f.write("var Module = { onAbort: function() { console.log('%s') } };\n" % expected_output)
        f.write(extra + '\n')
        f.write(js)
      self.assertContained(expected_output, run_js('a.out.js', assert_returncode=None))

    # test direct abort() C call

    create_test_file('src.c', '''
        #include <stdlib.h>
        int main() {
          abort();
        }
      ''')
    run_process([PYTHON, EMCC, 'src.c', '-s', 'WASM_ASYNC_COMPILATION=0'])
    add_on_abort_and_verify()

    # test direct abort() JS call

    create_test_file('src.c', '''
        #include <emscripten.h>
        int main() {
          EM_ASM({ abort() });
        }
      ''')
    run_process([PYTHON, EMCC, 'src.c', '-s', 'WASM_ASYNC_COMPILATION=0'])
    add_on_abort_and_verify()

    # test throwing in an abort handler, and catching that

    create_test_file('src.c', '''
        #include <emscripten.h>
        int main() {
          EM_ASM({
            try {
              out('first');
              abort();
            } catch (e) {
              out('second');
              abort();
              throw e;
            }
          });
        }
      ''')
    run_process([PYTHON, EMCC, 'src.c', '-s', 'WASM_ASYNC_COMPILATION=0'])
    with open('a.out.js') as f:
      js = f.read()
    with open('a.out.js', 'w') as f:
      f.write("var Module = { onAbort: function() { console.log('%s'); throw 're-throw'; } };\n" % expected_output)
      f.write(js)
    out = run_js('a.out.js', stderr=STDOUT, assert_returncode=None)
    print(out)
    self.assertContained(expected_output, out)
    self.assertContained('re-throw', out)
    self.assertContained('first', out)
    self.assertContained('second', out)
    self.assertEqual(out.count(expected_output), 2)

    # test an abort during startup
    run_process([PYTHON, EMCC, path_from_root('tests', 'hello_world.c')])
    os.remove('a.out.wasm') # trigger onAbort by intentionally causing startup to fail
    add_on_abort_and_verify()

  def test_no_exit_runtime(self):
    create_test_file('code.cpp', r'''
#include <stdio.h>

template<int x>
struct Waste {
  Waste() {
    printf("coming around %d\n", x);
  }
  ~Waste() {
    printf("going away %d\n", x);
  }
};

Waste<1> w1;
Waste<2> w2;
Waste<3> w3;
Waste<4> w4;
Waste<5> w5;

int main(int argc, char **argv) {
  return 0;
}
    ''')

    for wasm in [0, 1]:
      for no_exit in [1, 0]:
        for opts in [[], ['-O1'], ['-O2', '-g2'], ['-O2', '-g2', '--llvm-lto', '1']]:
          if self.is_wasm_backend() and not wasm:
            continue
          print(wasm, no_exit, opts)
          cmd = [PYTHON, EMCC] + opts + ['code.cpp', '-s', 'EXIT_RUNTIME=' + str(1 - no_exit), '-s', 'WASM=' + str(wasm)]
          if wasm:
            cmd += ['--profiling-funcs'] # for function names
          run_process(cmd)
          output = run_js('a.out.js', stderr=PIPE, full_output=True, engine=NODE_JS)
          src = open('a.out.js').read()
          if wasm:
            src += '\n' + self.get_wasm_text('a.out.wasm')
          exit = 1 - no_exit
          print('  exit:', exit, 'opts:', opts)
          self.assertContained('coming around', output)
          self.assertContainedIf('going away', output, exit)
          if not self.is_wasm_backend():
            # The wasm backend uses atexit to register destructors when
            # constructors are called  There is currently no way to exclude
            # these destructors from the wasm binary.
            assert ('atexit(' in src) == exit, 'atexit should not appear in src when EXIT_RUNTIME=0'
            assert ('_ZN5WasteILi2EED' in src) == exit, 'destructors should not appear if no exit:\n' + src

  def test_no_exit_runtime_warnings_flush(self):
    # check we warn if there is unflushed info
    create_test_file('code.c', r'''
#include <stdio.h>
int main(int argc, char **argv) {
  printf("hello\n");
  printf("world"); // no newline, not flushed
#if FLUSH
  printf("\n");
#endif
}
''')
    create_test_file('code.cpp', r'''
#include <iostream>
int main() {
  using namespace std;
  cout << "hello" << std::endl;
  cout << "world"; // no newline, not flushed
#if FLUSH
  std::cout << std::endl;
#endif
}
''')
    for src in ['code.c', 'code.cpp']:
      for no_exit in [0, 1]:
        for assertions in [0, 1]:
          for flush in [0, 1]:
            # TODO: also check FILESYSTEM=0 here. it never worked though, buffered output was not emitted at shutdown
            print(src, no_exit, assertions, flush)
            cmd = [PYTHON, EMCC, src, '-s', 'EXIT_RUNTIME=%d' % (1 - no_exit), '-s', 'ASSERTIONS=%d' % assertions]
            if flush:
              cmd += ['-DFLUSH']
            run_process(cmd)
            output = run_js('a.out.js', stderr=PIPE, full_output=True)
            exit = 1 - no_exit
            assert 'hello' in output, output
            assert ('world' in output) == (exit or flush), 'unflushed content is shown only when exiting the runtime'
            assert (no_exit and assertions and not flush) == ('stdio streams had content in them that was not flushed. you should set EXIT_RUNTIME to 1' in output), 'warning should be shown'

  def test_fs_after_main(self):
    for args in [[], ['-O1']]:
      print(args)
      run_process([PYTHON, EMCC, path_from_root('tests', 'fs_after_main.cpp')])
      self.assertContained('Test passed.', run_js('a.out.js', engine=NODE_JS))

  @no_wasm_backend('tests fastcomp compiler flags')
  def test_os_oz(self):
    for arg, expect in [
        ('-O1', '-O1'),
        ('-O2', '-O3'),
        ('-Os', '-Os'),
        ('-Oz', '-Oz'),
        ('-O3', '-O3'),
      ]:
      print(arg, expect)
      proc = run_process([PYTHON, EMCC, '-v', path_from_root('tests', 'hello_world.cpp'), arg], stderr=PIPE)
      self.assertContained(expect, proc.stderr)
      self.assertContained('hello, world!', run_js('a.out.js'))

  def test_oz_size(self):
    sizes = {}
    for name, args in [
        ('0', []),
        ('1', ['-O1']),
        ('2', ['-O2']),
        ('s', ['-Os']),
        ('z', ['-Oz']),
        ('3', ['-O3']),
      ]:
      print(name, args)
      self.clear()
      run_process([PYTHON, EMCC, '-c', path_from_root('system', 'lib', 'dlmalloc.c')] + args)
      sizes[name] = os.path.getsize('dlmalloc.o')
    print(sizes)
    opt_min = min(sizes['1'], sizes['2'], sizes['3'], sizes['s'], sizes['z'])
    opt_max = max(sizes['1'], sizes['2'], sizes['3'], sizes['s'], sizes['z'])
    # 'opt builds are all fairly close'
    self.assertLess(opt_min - opt_max, opt_max * 0.1)
    # unopt build is quite larger'
    self.assertGreater(sizes['0'], (1.20 * opt_max))

  @no_wasm_backend('relies on ctor evaluation and dtor elimination')
  def test_global_inits(self):
    create_test_file('inc.h', r'''
#include <stdio.h>

template<int x>
struct Waste {
  int state;
  Waste() : state(10) {}
  void test(int a) {
    printf("%d\n", a + state);
  }
  ~Waste() {
    printf("going away %d\n", x);
  }
};

Waste<3> *getMore();
''')

    create_test_file('main.cpp', r'''
#include "inc.h"

Waste<1> mw1;
Waste<2> mw2;

int main(int argc, char **argv) {
  printf("argc: %d\n", argc);
  mw1.state += argc;
  mw2.state += argc;
  mw1.test(5);
  mw2.test(6);
  getMore()->test(0);
  return 0;
}
''')

    create_test_file('side.cpp', r'''
#include "inc.h"

Waste<3> sw3;

Waste<3> *getMore() {
  return &sw3;
}
''')

    for opts, has_global in [
      (['-O2', '-g', '-s', 'EXIT_RUNTIME=1'], True),
      # no-exit-runtime removes the atexits, and then globalgce can work
      # it's magic to remove the global initializer entirely
      (['-O2', '-g'], False),
      (['-Os', '-g', '-s', 'EXIT_RUNTIME=1'], True),
      (['-Os', '-g'], False),
      (['-O2', '-g', '--llvm-lto', '1', '-s', 'EXIT_RUNTIME=1'], True),
      (['-O2', '-g', '--llvm-lto', '1'], False),
    ]:
      print(opts, has_global)
      run_process([PYTHON, EMCC, 'main.cpp', '-c'] + opts)
      run_process([PYTHON, EMCC, 'side.cpp', '-c'] + opts)
      run_process([PYTHON, EMCC, 'main.o', 'side.o'] + opts)
      run_js('a.out.js', stderr=PIPE, full_output=True, engine=NODE_JS)
      src = open('a.out.js').read()
      self.assertContained('argc: 1\n16\n17\n10\n', run_js('a.out.js'))
      self.assertContainedIf('globalCtors', src, has_global)

  # Tests that when there are only 0 or 1 global initializers, that a grouped global initializer function will not be generated
  # (that would just consume excess code size)
  def test_no_global_inits(self):
    create_test_file('one_global_initializer.cpp', r'''
#include <emscripten.h>
#include <stdio.h>
double t = emscripten_get_now();
int main() { printf("t:%d\n", (int)(t>0)); }
''')
    run_process([PYTHON, EMCC, 'one_global_initializer.cpp'])
    # Above file has one global initializer, should not generate a redundant grouped globalCtors function
    self.assertNotContained('globalCtors', open('a.out.js').read())
    self.assertContained('t:1', run_js('a.out.js'))

    create_test_file('zero_global_initializers.cpp', r'''
#include <stdio.h>
int main() { printf("t:1\n"); }
''')
    run_process([PYTHON, EMCC, 'zero_global_initializers.cpp'])
    # Above file should have zero global initializers, should not generate any global initializer functions
    self.assertNotContained('__GLOBAL__sub_', open('a.out.js').read())
    self.assertContained('t:1', run_js('a.out.js'))

  def test_implicit_func(self):
    create_test_file('src.c', r'''
#include <stdio.h>
int main()
{
    printf("hello %d\n", strnlen("waka", 2)); // Implicit declaration, no header, for strnlen
    int (*my_strnlen)(char*, ...) = strnlen;
    printf("hello %d\n", my_strnlen("shaka", 2));
    return 0;
}
''')

    IMPLICIT_WARNING = '''warning: implicit declaration of function 'strnlen' is invalid in C99'''
    IMPLICIT_ERROR = '''error: implicit declaration of function 'strnlen' is invalid in C99'''

    for opts, expected, compile_expected in [
      ([], None, [IMPLICIT_ERROR]),
      (['-Wno-error=implicit-function-declaration'], ['hello '], [IMPLICIT_WARNING]), # turn error into warning
      (['-Wno-implicit-function-declaration'], ['hello '], []), # turn error into nothing at all (runtime output is incorrect)
    ]:
      print(opts, expected)
      try_delete('a.out.js')
      stderr = run_process([PYTHON, EMCC, 'src.c'] + opts, stderr=PIPE, check=False).stderr
      for ce in compile_expected + ['''warning: incompatible pointer types''']:
        self.assertContained(ce, stderr)
      if expected is None:
        assert not os.path.exists('a.out.js')
      else:
        output = run_js('a.out.js', stderr=PIPE, full_output=True)
        for e in expected:
          self.assertContained(e, output)

  @no_wasm_backend('uses prebuilt .ll file')
  def test_incorrect_static_call(self):
    for wasm in [0, 1]:
      for opts in [0, 1]:
        for asserts in [0, 1]:
          extra = []
          if opts != 1 - asserts:
            extra = ['-s', 'ASSERTIONS=' + str(asserts)]
          cmd = [PYTHON, EMCC, path_from_root('tests', 'sillyfuncast2_noasm.ll'), '-O' + str(opts), '-s', 'WASM=' + str(wasm)] + extra
          print(opts, asserts, wasm, cmd)
          # Should not need to pipe stdout here but binaryen writes to stdout
          # when it really should write to stderr.
          stderr = run_process(cmd, stdout=PIPE, stderr=PIPE, check=False).stderr
          assert ('unexpected' in stderr) == asserts, stderr
          assert ("to 'doit'" in stderr) == asserts, stderr

  @no_wasm_backend('fastcomp specific')
  def test_llvm_lit(self):
    grep_path = Building.which('grep')
    if not grep_path:
      self.skipTest('This test needs the "grep" tool in PATH. If you are using emsdk on Windows, you can obtain it via installing and activating the gnu package.')
    llvm_src = get_fastcomp_src_dir()
    if not llvm_src:
      self.skipTest('llvm source tree not found')
    LLVM_LIT = os.path.join(LLVM_ROOT, 'llvm-lit.py')
    if not os.path.exists(LLVM_LIT):
      LLVM_LIT = os.path.join(LLVM_ROOT, 'llvm-lit')
      if not os.path.exists(LLVM_LIT):
        self.skipTest('llvm-lit not found; fastcomp directory is most likely prebuilt')
    cmd = [PYTHON, LLVM_LIT, '-v', os.path.join(llvm_src, 'test', 'CodeGen', 'JS')]
    print(cmd)
    run_process(cmd)

  def test_bad_triple(self):
    # compile a minimal program, with as few dependencies as possible, as
    # native building on CI may not always work well
    create_test_file('minimal.cpp', 'int main() { return 0; }')
    try:
      vs_env = shared.get_clang_native_env()
    except Exception:
      self.skipTest('Native clang env not found')
    run_process([CLANG, 'minimal.cpp', '-target', 'x86_64-linux', '-c', '-emit-llvm', '-o', 'a.bc'] + shared.get_clang_native_args(), env=vs_env)
    err = run_process([PYTHON, EMCC, 'a.bc'], stdout=PIPE, stderr=PIPE, check=False).stderr
    if self.is_wasm_backend():
      self.assertContained('machine type must be wasm32', err)
    else:
      assert 'warning' in err or 'WARNING' in err, err
      assert 'incorrect target triple' in err or 'different target triples' in err, err

  def test_valid_abspath(self):
    # Test whether abspath warning appears
    abs_include_path = os.path.abspath(self.get_dir())
    err = run_process([PYTHON, EMCC, '-I%s' % abs_include_path, '-Wwarn-absolute-paths', path_from_root('tests', 'hello_world.c')], stdout=PIPE, stderr=PIPE).stderr
    warning = '-I or -L of an absolute path "-I%s" encountered. If this is to a local system header/library, it may cause problems (local system files make sense for compiling natively on your system, but not necessarily to JavaScript).' % abs_include_path
    assert(warning in err)

    # Passing an absolute path to a directory inside the emscripten tree is always ok and should not issue a warning.
    abs_include_path = path_from_root('tests')
    err = run_process([PYTHON, EMCC, '-I%s' % abs_include_path, '-Wwarn-absolute-paths', path_from_root('tests', 'hello_world.c')], stdout=PIPE, stderr=PIPE).stderr
    warning = '-I or -L of an absolute path "-I%s" encountered. If this is to a local system header/library, it may cause problems (local system files make sense for compiling natively on your system, but not necessarily to JavaScript).' % abs_include_path
    assert(warning not in err)

    # Hide warning for this include path
    err = run_process([PYTHON, EMCC, '--valid-abspath', abs_include_path, '-I%s' % abs_include_path, '-Wwarn-absolute-paths', path_from_root('tests', 'hello_world.c')], stdout=PIPE, stderr=PIPE).stderr
    assert(warning not in err)

  def test_valid_abspath_2(self):
    if WINDOWS:
      abs_include_path = 'C:\\nowhere\\at\\all'
    else:
      abs_include_path = '/nowhere/at/all'
    cmd = [PYTHON, EMCC, path_from_root('tests', 'hello_world.c'), '--valid-abspath', abs_include_path, '-I%s' % abs_include_path]
    print(' '.join(cmd))
    run_process(cmd)
    self.assertContained('hello, world!', run_js('a.out.js'))

  def test_warn_dylibs(self):
    shared_suffixes = ['.so', '.dylib', '.dll']

    for suffix in ['.o', '.a', '.bc', '.so', '.lib', '.dylib', '.js', '.html']:
      print(suffix)
      err = run_process([PYTHON, EMCC, path_from_root('tests', 'hello_world.c'), '-o', 'out' + suffix], stderr=PIPE).stderr
      warning = 'When Emscripten compiles to a typical native suffix for shared libraries (.so, .dylib, .dll) then it emits an object file. You should then compile that to an emscripten SIDE_MODULE (using that flag) with suffix .wasm (for wasm) or .js (for asm.js).'
      self.assertContainedIf(warning, err, suffix in shared_suffixes)

  def test_side_module_without_proper_target(self):
    # SIDE_MODULE is only meaningful when compiling to wasm (or js+wasm)
    # otherwise, we are just linking bitcode, and should show an error
    for wasm in [0, 1]:
      if self.is_wasm_backend() and not wasm:
        continue
      print(wasm)
      stderr = self.expect_fail([PYTHON, EMCC, path_from_root('tests', 'hello_world.cpp'), '-s', 'SIDE_MODULE=1', '-o', 'a.so', '-s', 'WASM=%d' % wasm])
      self.assertContained('SIDE_MODULE must only be used when compiling to an executable shared library, and not when emitting an object file', stderr)

  @no_wasm_backend('asm.js optimizations')
  def test_simplify_ifs(self):
    def test(src, nums):
      create_test_file('src.c', src)
      for opts, ifs in [
        [['-g2'], nums[0]],
        [['--profiling'], nums[1]],
        [['--profiling', '-g2'], nums[2]]
      ]:
        print(opts, ifs)
        if type(ifs) == int:
          ifs = [ifs]
        try_delete('a.out.js')
        run_process([PYTHON, EMCC, 'src.c', '-O2', '-s', 'WASM=0'] + opts, stdout=PIPE)
        src = open('a.out.js').read()
        main = src[src.find('function _main'):src.find('\n}', src.find('function _main'))]
        actual_ifs = main.count('if (')
        assert actual_ifs in ifs, main + ' : ' + str([ifs, actual_ifs])

    test(r'''
      #include <stdio.h>
      #include <string.h>
      int main(int argc, char **argv) {
        if (argc > 5 && strlen(argv[0]) > 1 && strlen(argv[1]) > 2) printf("halp");
        return 0;
      }
    ''', [3, 1, 1])

    test(r'''
      #include <stdio.h>
      #include <string.h>
      int main(int argc, char **argv) {
        while (argc % 3 == 0) {
          if (argc > 5 && strlen(argv[0]) > 1 && strlen(argv[1]) > 2) {
            printf("halp");
            argc++;
          } else {
            while (argc > 0) {
              printf("%d\n", argc--);
            }
          }
        }
        return 0;
      }
    ''', [8, [5, 7], [5, 7]])

    test(r'''
      #include <stdio.h>
      #include <string.h>
      int main(int argc, char **argv) {
        while (argc % 17 == 0) argc *= 2;
        if (argc > 5 && strlen(argv[0]) > 10 && strlen(argv[1]) > 20) {
          printf("halp");
          argc++;
        } else {
          printf("%d\n", argc--);
        }
        while (argc % 17 == 0) argc *= 2;
        return argc;
      }
    ''', [6, 3, 3])

    test(r'''
      #include <stdio.h>
      #include <stdlib.h>

      int main(int argc, char *argv[]) {
        if (getenv("A") && getenv("B")) {
            printf("hello world\n");
        } else {
            printf("goodnight moon\n");
        }
        printf("and that's that\n");
        return 0;
      }
    ''', [[3, 2], 1, 1])

    test(r'''
      #include <stdio.h>
      #include <stdlib.h>

      int main(int argc, char *argv[]) {
        if (getenv("A") || getenv("B")) {
            printf("hello world\n");
        }
        printf("and that's that\n");
        return 0;
      }
    ''', [[3, 2], 1, 1])

  def test_symbol_map(self):
    for opts in [['-O2'], ['-O3']]:
      for wasm in [0, 1]:
        print(opts, wasm)
        self.clear()
        create_test_file('src.c', r'''
#include <emscripten.h>

EM_JS(int, run_js, (), {
out(new Error().stack);
return 0;
});

EMSCRIPTEN_KEEPALIVE
void middle() {
  if (run_js()) {
    // fake recursion that is never reached, to avoid inlining in binaryen and LLVM
    middle();
  }
}

int main() {
EM_ASM({ _middle() });
}
''')
        cmd = [PYTHON, EMCC, 'src.c', '--emit-symbol-map'] + opts
        if not wasm:
          cmd += ['-s', 'WASM=0']
        run_process(cmd)
        # check that the map is correct
        with open('a.out.js.symbols') as f:
          symbols = f.read()
        lines = [line.split(':') for line in symbols.strip().split('\n')]
        minified_middle = None
        for minified, full in lines:
          # handle both fastcomp and wasm backend notation
          if full == '_middle' or full == 'middle':
            minified_middle = minified
            break
        self.assertNotEqual(minified_middle, None)
        if wasm:
          # stack traces are standardized enough that we can easily check that the
          # minified name is actually in the output
          stack_trace_reference = 'wasm-function[%s]' % minified_middle
          out = run_js('a.out.js', stderr=PIPE, full_output=True, assert_returncode=None)
          self.assertContained(stack_trace_reference, out)
          # make sure there are no symbols in the wasm itself
          wast = run_process([os.path.join(Building.get_binaryen_bin(), 'wasm-dis'), 'a.out.wasm'], stdout=PIPE).stdout
          for func_start in ('(func $middle', '(func $_middle'):
            self.assertNotContained(func_start, wast)

  def test_bc_to_bc(self):
    # emcc should 'process' bitcode to bitcode. build systems can request this if
    # e.g. they assume our 'executable' extension is bc, and compile an .o to a .bc
    # (the user would then need to build bc to js of course, but we need to actually
    # emit the bc)
    run_process([PYTHON, EMCC, '-c', path_from_root('tests', 'hello_world.c')])
    self.assertExists('hello_world.o')
    run_process([PYTHON, EMCC, 'hello_world.o', '-o', 'hello_world.bc'])
    self.assertExists('hello_world.o')
    self.assertExists('hello_world.bc')

  def test_bad_function_pointer_cast(self):
    create_test_file('src.cpp', r'''
#include <stdio.h>

typedef int (*callback) (int, ...);

int impl(int foo) {
  printf("Hello, world.\n");
  return 0;
}

int main() {
  volatile callback f = (callback) impl;
  f(0); /* This fails with or without additional arguments. */
  return 0;
}
''')

    for opts in [0, 1, 2]:
      for safe in [0, 1]:
        for emulate_casts in [0, 1]:
          for emulate_fps in [0, 1]:
            for relocatable in [0, 1]:
              for wasm in [0, 1]:
                if self.is_wasm_backend() and (not wasm or emulate_fps):
                  continue
                if emulate_casts and self.is_wasm_backend() and relocatable:
                  # TODO('https://github.com/emscripten-core/emscripten/issues/8507')
                  continue
                cmd = [PYTHON, EMCC, 'src.cpp', '-O' + str(opts)]
                if not wasm:
                  cmd += ['-s', 'WASM=0']
                if safe:
                  cmd += ['-s', 'SAFE_HEAP']
                if emulate_casts:
                  cmd += ['-s', 'EMULATE_FUNCTION_POINTER_CASTS']
                if emulate_fps:
                  cmd += ['-s', 'EMULATED_FUNCTION_POINTERS']
                if relocatable:
                  cmd += ['-s', 'RELOCATABLE'] # disables asm-optimized safe heap
                print(cmd)
                run_process(cmd)
                output = run_js('a.out.js', stderr=PIPE, full_output=True, assert_returncode=None)
                if emulate_casts:
                  # success!
                  self.assertContained('Hello, world.', output)
                else:
                  # otherwise, the error depends on the mode we are in
                  if self.is_wasm_backend() or (wasm and (relocatable or emulate_fps)):
                    # wasm trap raised by the vm
                    self.assertContained('function signature mismatch', output)
                  elif opts == 0 and safe and not wasm:
                    # non-wasm safe mode checks asm.js function table masks
                    self.assertContained('Function table mask error', output)
                  elif opts == 0:
                    # informative error message (assertions are enabled in -O0)
                    self.assertContained('Invalid function pointer', output)
                  else:
                    # non-informative error
                    self.assertContained(('abort(', 'exception'), output)

  @no_wasm_backend('asm.js function table feature')
  def test_aliased_func_pointers(self):
    create_test_file('src.cpp', r'''
#include <stdio.h>

int impl1(int foo) { return foo; }
float impla(float foo) { return foo; }
int impl2(int foo) { return foo+1; }
float implb(float foo) { return foo+1; }
int impl3(int foo) { return foo+2; }
float implc(float foo) { return foo+2; }

int main(int argc, char **argv) {
  volatile void *f = (void*)impl1;
  if (argc == 50) f = (void*)impla;
  if (argc == 51) f = (void*)impl2;
  if (argc == 52) f = (void*)implb;
  if (argc == 53) f = (void*)impl3;
  if (argc == 54) f = (void*)implc;
  return (int)f;
}
''')

    print('aliasing')

    sizes_ii = {}
    sizes_dd = {}

    for alias in [None, 0, 1]:
      cmd = [PYTHON, EMCC, 'src.cpp', '-O1', '-s', 'WASM=0']
      if alias is not None:
        cmd += ['-s', 'ALIASING_FUNCTION_POINTERS=' + str(alias)]
      else:
        alias = -1
      print(cmd)
      run_process(cmd)
      src = open('a.out.js').read().split('\n')
      for line in src:
        if line.strip().startswith('var FUNCTION_TABLE_ii = '):
          sizes_ii[alias] = line.count(',')
        if line.strip().startswith('var FUNCTION_TABLE_dd = '):
          sizes_dd[alias] = line.count(',')

    print('ii', sizes_ii)
    print('dd', sizes_dd)

    for sizes in [sizes_ii, sizes_dd]:
      assert sizes[-1] == sizes[1] # default is to alias
      assert sizes[1] < sizes[0] # without aliasing, we have more unique values and fat tables

  def test_bad_export(self):
    for m in ['', ' ']:
      self.clear()
      cmd = [PYTHON, EMCC, path_from_root('tests', 'hello_world.c'), '-s', 'EXPORTED_FUNCTIONS=["' + m + '_main"]']
      print(cmd)
      stderr = run_process(cmd, stderr=PIPE, check=False).stderr
      if m:
        self.assertContained('undefined exported function: " _main"', stderr)
      else:
        self.assertContained('hello, world!', run_js('a.out.js'))

  def test_no_dynamic_execution(self):
    run_process([PYTHON, EMCC, path_from_root('tests', 'hello_world.c'), '-O1', '-s', 'DYNAMIC_EXECUTION=0'])
    self.assertContained('hello, world!', run_js('a.out.js'))
    src = open('a.out.js').read()
    assert 'eval(' not in src
    assert 'eval.' not in src
    assert 'new Function' not in src
    try_delete('a.out.js')

    # Test that --preload-file doesn't add an use of eval().
    create_test_file('temp.txt', "foo\n")
    run_process([PYTHON, EMCC, path_from_root('tests', 'hello_world.c'), '-O1',
                 '-s', 'DYNAMIC_EXECUTION=0', '--preload-file', 'temp.txt'])
    src = open('a.out.js').read()
    assert 'eval(' not in src
    assert 'eval.' not in src
    assert 'new Function' not in src
    try_delete('a.out.js')

    # Test that -s DYNAMIC_EXECUTION=0 and --closure 1 are not allowed together.
    self.expect_fail([PYTHON, EMCC, path_from_root('tests', 'hello_world.c'), '-O1',
                      '-s', 'DYNAMIC_EXECUTION=0', '--closure', '1'])
    try_delete('a.out.js')

    # Test that -s DYNAMIC_EXECUTION=1 and -s RELOCATABLE=1 are not allowed together.
    self.expect_fail([PYTHON, EMCC, path_from_root('tests', 'hello_world.c'), '-O1',
                      '-s', 'DYNAMIC_EXECUTION=0', '-s', 'RELOCATABLE=1'])
    try_delete('a.out.js')

    create_test_file('test.c', r'''
      #include <emscripten/emscripten.h>
      int main() {
        emscripten_run_script("console.log('hello from script');");
        return 0;
      }
      ''')

    # Test that emscripten_run_script() aborts when -s DYNAMIC_EXECUTION=0
    run_process([PYTHON, EMCC, 'test.c', '-O1', '-s', 'DYNAMIC_EXECUTION=0'])
    self.assertContained('DYNAMIC_EXECUTION=0 was set, cannot eval', run_js('a.out.js', assert_returncode=None, full_output=True, stderr=PIPE))
    try_delete('a.out.js')

    # Test that emscripten_run_script() posts a warning when -s DYNAMIC_EXECUTION=2
    run_process([PYTHON, EMCC, 'test.c', '-O1', '-s', 'DYNAMIC_EXECUTION=2'])
    self.assertContained('Warning: DYNAMIC_EXECUTION=2 was set, but calling eval in the following location:', run_js('a.out.js', assert_returncode=None, full_output=True, stderr=PIPE))
    self.assertContained('hello from script', run_js('a.out.js', assert_returncode=None, full_output=True, stderr=PIPE))
    try_delete('a.out.js')

  def test_init_file_at_offset(self):
    create_test_file('src.cpp', r'''
      #include <stdio.h>
      int main() {
        int data = 0x12345678;
        FILE *f = fopen("test.dat", "wb");
        fseek(f, 100, SEEK_CUR);
        fwrite(&data, 4, 1, f);
        fclose(f);

        int data2;
        f = fopen("test.dat", "rb");
        fread(&data2, 4, 1, f); // should read 0s, not that int we wrote at an offset
        printf("read: %d\n", data2);
        fseek(f, 0, SEEK_END);
        long size = ftell(f); // should be 104, not 4
        fclose(f);
        printf("file size is %ld\n", size);
      }
    ''')
    run_process([PYTHON, EMCC, 'src.cpp'])
    self.assertContained('read: 0\nfile size is 104\n', run_js('a.out.js'))

  def test_unlink(self):
    self.do_other_test(os.path.join('other', 'unlink'))

  def test_argv0_node(self):
    create_test_file('code.cpp', r'''
#include <stdio.h>
int main(int argc, char **argv) {
  printf("I am %s.\n", argv[0]);
  return 0;
}
''')

    run_process([PYTHON, EMCC, 'code.cpp'])
    self.assertContained('I am ' + os.path.realpath(self.get_dir()).replace('\\', '/') + '/a.out.js', run_js('a.out.js', engine=NODE_JS).replace('\\', '/'))

  def test_returncode(self):
    create_test_file('src.cpp', r'''
      #include <stdio.h>
      #include <stdlib.h>
      int main() {
      #if CALL_EXIT
        exit(CODE);
      #else
        return CODE;
      #endif
      }
    ''')
    for code in [0, 123]:
      for no_exit in [0, 1]:
        for call_exit in [0, 1]:
          for async_compile in [0, 1]:
            run_process([PYTHON, EMCC, 'src.cpp', '-DCODE=%d' % code, '-s', 'EXIT_RUNTIME=%d' % (1 - no_exit), '-DCALL_EXIT=%d' % call_exit, '-s', 'WASM_ASYNC_COMPILATION=%d' % async_compile])
            for engine in JS_ENGINES:
              # async compilation can't return a code in d8
              if async_compile and engine == V8_ENGINE:
                continue
              print(code, no_exit, call_exit, async_compile, engine)
              process = run_process(engine + ['a.out.js'], stdout=PIPE, stderr=PIPE, check=False)
              # we always emit the right exit code, whether we exit the runtime or not
              assert process.returncode == code, [process.returncode, process.stdout, process.stderr]
              assert not process.stdout, process.stdout
              if not call_exit:
                assert not process.stderr, process.stderr
              assert ('but EXIT_RUNTIME is not set, so halting execution but not exiting the runtime or preventing further async execution (build with EXIT_RUNTIME=1, if you want a true shutdown)' in process.stderr) == (no_exit and call_exit), process.stderr

  def test_emscripten_force_exit_NO_EXIT_RUNTIME(self):
    create_test_file('src.cpp', r'''
      #include <emscripten.h>
      int main() {
      #if CALL_EXIT
        emscripten_force_exit(0);
      #endif
      }
    ''')
    for no_exit in [0, 1]:
      for call_exit in [0, 1]:
        run_process([PYTHON, EMCC, 'src.cpp', '-s', 'EXIT_RUNTIME=%d' % (1 - no_exit), '-DCALL_EXIT=%d' % call_exit])
        print(no_exit, call_exit)
        out = run_js('a.out.js', stdout=PIPE, stderr=PIPE, full_output=True)
        assert ('emscripten_force_exit cannot actually shut down the runtime, as the build does not have EXIT_RUNTIME set' in out) == (no_exit and call_exit), out

  def test_mkdir_silly(self):
    create_test_file('src.cpp', r'''
#include <stdio.h>
#include <dirent.h>
#include <errno.h>
#include <sys/stat.h>
#include <sys/types.h>
#include <unistd.h>

int main(int argc, char **argv) {
  printf("\n");
  for (int i = 1; i < argc; i++) {
    printf("%d:\n", i);
    int ok = mkdir(argv[i], S_IRWXU|S_IRWXG|S_IRWXO);
    printf("  make %s: %d\n", argv[i], ok);
    DIR *dir = opendir(argv[i]);
    printf("  open %s: %d\n", argv[i], dir != NULL);
    if (dir) {
      struct dirent *entry;
      while ((entry = readdir(dir))) {
        printf("  %s, %d\n", entry->d_name, entry->d_type);
      }
    }
  }
}
    ''')
    run_process([PYTHON, EMCC, 'src.cpp'])

    # cannot create /, can open
    self.assertContained(r'''
1:
  make /: -1
  open /: 1
  ., 4
  .., 4
  tmp, 4
  home, 4
  dev, 4
  proc, 4
''', run_js('a.out.js', args=['/']))
    # cannot create empty name, cannot open
    self.assertContained(r'''
1:
  make : -1
  open : 0
''', run_js('a.out.js', args=['']))
    # can create unnormalized path, can open
    self.assertContained(r'''
1:
  make /a//: 0
  open /a//: 1
  ., 4
  .., 4
''', run_js('a.out.js', args=['/a//']))
    # can create child unnormalized
    self.assertContained(r'''
1:
  make /a: 0
  open /a: 1
  ., 4
  .., 4
2:
  make /a//b//: 0
  open /a//b//: 1
  ., 4
  .., 4
''', run_js('a.out.js', args=['/a', '/a//b//']))

  def test_stat_silly(self):
    create_test_file('src.cpp', r'''
#include <stdio.h>
#include <errno.h>
#include <sys/stat.h>

int main(int argc, char **argv) {
  for (int i = 1; i < argc; i++) {
    const char *path = argv[i];
    struct stat path_stat;
    if (stat(path, &path_stat) != 0) {
      printf("Failed to stat path: %s; errno=%d\n", path, errno);
    } else {
      printf("ok on %s\n", path);
    }
  }
}
    ''')
    run_process([PYTHON, EMCC, 'src.cpp'])

    # cannot stat ""
    self.assertContained(r'''Failed to stat path: /a; errno=44
Failed to stat path: ; errno=44
''', run_js('a.out.js', args=['/a', '']))

  def test_symlink_silly(self):
    create_test_file('src.cpp', r'''
#include <dirent.h>
#include <errno.h>
#include <sys/stat.h>
#include <sys/types.h>
#include <unistd.h>
#include <stdio.h>

int main(int argc, char **argv) {
  if (symlink(argv[1], argv[2]) != 0) {
    printf("Failed to symlink paths: %s, %s; errno=%d\n", argv[1], argv[2], errno);
  } else {
    printf("ok\n");
  }
}
    ''')
    run_process([PYTHON, EMCC, 'src.cpp'])

    # cannot symlink nonexistents
    self.assertContained(r'''Failed to symlink paths: , abc; errno=44''', run_js('a.out.js', args=['', 'abc']))
    self.assertContained(r'''Failed to symlink paths: , ; errno=44''', run_js('a.out.js', args=['', '']))
    self.assertContained(r'''ok''', run_js('a.out.js', args=['123', 'abc']))
    self.assertContained(r'''Failed to symlink paths: abc, ; errno=44''', run_js('a.out.js', args=['abc', '']))

  def test_rename_silly(self):
    create_test_file('src.cpp', r'''
#include <stdio.h>
#include <errno.h>

int main(int argc, char **argv) {
  if (rename(argv[1], argv[2]) != 0) {
    printf("Failed to rename paths: %s, %s; errno=%d\n", argv[1], argv[2], errno);
  } else {
    printf("ok\n");
  }
}
    ''')
    run_process([PYTHON, EMCC, 'src.cpp'])

    # cannot symlink nonexistents
    self.assertContained(r'''Failed to rename paths: , abc; errno=44''', run_js('a.out.js', args=['', 'abc']))
    self.assertContained(r'''Failed to rename paths: , ; errno=44''', run_js('a.out.js', args=['', '']))
    self.assertContained(r'''Failed to rename paths: 123, abc; errno=44''', run_js('a.out.js', args=['123', 'abc']))
    self.assertContained(r'''Failed to rename paths: abc, ; errno=44''', run_js('a.out.js', args=['abc', '']))

  def test_readdir_r_silly(self):
    create_test_file('src.cpp', r'''
#include <iostream>
#include <cstring>
#include <cerrno>
#include <unistd.h>
#include <fcntl.h>
#include <cstdlib>
#include <dirent.h>
#include <sys/stat.h>
#include <sys/types.h>
using std::endl;
namespace
{
  void check(const bool result)
  {
    if(not result) {
      std::cout << "Check failed!" << endl;
      throw "bad";
    }
  }
  // Do a recursive directory listing of the directory whose path is specified
  // by \a name.
  void ls(const std::string& name, std::size_t indent = 0)
  {
    ::DIR *dir;
    struct ::dirent *entry;
    if(indent == 0) {
      std::cout << name << endl;
      ++indent;
    }
    // Make sure we can open the directory.  This should also catch cases where
    // the empty string is passed in.
    if (not (dir = ::opendir(name.c_str()))) {
      const int error = errno;
      std::cout
        << "Failed to open directory: " << name << "; " << error << endl;
      return;
    }
    // Just checking the sanity.
    if (name.empty()) {
      std::cout
        << "Managed to open a directory whose name was the empty string.."
        << endl;
      check(::closedir(dir) != -1);
      return;
    }
    // Iterate over the entries in the directory.
    while ((entry = ::readdir(dir))) {
      const std::string entryName(entry->d_name);
      if (entryName == "." || entryName == "..") {
        // Skip the dot entries.
        continue;
      }
      const std::string indentStr(indent * 2, ' ');
      if (entryName.empty()) {
        std::cout
          << indentStr << "\"\": Found empty string as a "
          << (entry->d_type == DT_DIR ? "directory" : "file")
          << " entry!" << endl;
        continue;
      } else {
        std::cout << indentStr << entryName
                  << (entry->d_type == DT_DIR ? "/" : "") << endl;
      }
      if (entry->d_type == DT_DIR) {
        // We found a subdirectory; recurse.
        ls(std::string(name + (name == "/" ? "" : "/" ) + entryName),
           indent + 1);
      }
    }
    // Close our handle.
    check(::closedir(dir) != -1);
  }
  void touch(const std::string &path)
  {
    const int fd = ::open(path.c_str(), O_CREAT | O_TRUNC, 0644);
    check(fd != -1);
    check(::close(fd) != -1);
  }
}
int main()
{
  check(::mkdir("dir", 0755) == 0);
  touch("dir/a");
  touch("dir/b");
  touch("dir/c");
  touch("dir/d");
  touch("dir/e");
  std::cout << "Before:" << endl;
  ls("dir");
  std::cout << endl;
  // Attempt to delete entries as we walk the (single) directory.
  ::DIR * const dir = ::opendir("dir");
  check(dir != NULL);
  struct ::dirent *entry;
  while((entry = ::readdir(dir)) != NULL) {
    const std::string name(entry->d_name);
    // Skip "." and "..".
    if(name == "." || name == "..") {
      continue;
    }
    // Unlink it.
    std::cout << "Unlinking " << name << endl;
    check(::unlink(("dir/" + name).c_str()) != -1);
  }
  check(::closedir(dir) != -1);
  std::cout << "After:" << endl;
  ls("dir");
  std::cout << endl;
  return 0;
}
    ''')
    run_process([PYTHON, EMCC, 'src.cpp'])

    # cannot symlink nonexistents
    self.assertContained(r'''Before:
dir
  a
  b
  c
  d
  e

Unlinking a
Unlinking b
Unlinking c
Unlinking d
Unlinking e
After:
dir
''', run_js('a.out.js', args=['', 'abc']))

  def test_emversion(self):
    create_test_file('src.cpp', r'''
      #include <stdio.h>
      int main() {
        printf("major: %d\n", __EMSCRIPTEN_major__);
        printf("minor: %d\n", __EMSCRIPTEN_minor__);
        printf("tiny: %d\n", __EMSCRIPTEN_tiny__);
      }
    ''')
    run_process([PYTHON, EMCC, 'src.cpp'])
    self.assertContained(r'''major: %d
minor: %d
tiny: %d
''' % (shared.EMSCRIPTEN_VERSION_MAJOR, shared.EMSCRIPTEN_VERSION_MINOR, shared.EMSCRIPTEN_VERSION_TINY), run_js('a.out.js'))

  def test_libc_files_without_syscalls(self):
    # a program which includes FS due to libc js library support, but has no syscalls,
    # so full FS support would normally be optimized out
    create_test_file('src.cpp', r'''
#include <sys/time.h>
#include <stddef.h>
int main() {
    return utimes(NULL, NULL);
}''')
    run_process([PYTHON, EMCC, 'src.cpp'])

  def test_syscall_without_filesystem(self):
    # a program which includes a non-trivial syscall, but disables the filesystem.
    create_test_file('src.c', r'''
#include <sys/time.h>
#include <stddef.h>
extern int __syscall295(int);
int main() {
  return __syscall295(0);
}''')
    run_process([PYTHON, EMCC, 'src.c', '-s', 'NO_FILESYSTEM=1'])

  def test_dashS(self):
    run_process([PYTHON, EMCC, path_from_root('tests', 'hello_world.c'), '-S'])
    self.assertExists('hello_world.s')

  def test_dashS_stdout(self):
    stdout = run_process([PYTHON, EMCC, path_from_root('tests', 'hello_world.c'), '-S', '-o', '-'], stdout=PIPE).stdout
    self.assertEqual(os.listdir('.'), [])
    self.assertContained('hello_world.c', stdout)

  def test_emit_llvm(self):
    # TODO(https://github.com/emscripten-core/emscripten/issues/9016):
    # We shouldn't need to copy the file here but if we don't then emcc will
    # internally clobber the hello_world.ll in tests.
    shutil.copyfile(path_from_root('tests', 'hello_world.c'), 'hello_world.c')
    run_process([PYTHON, EMCC, 'hello_world.c', '-S', '-emit-llvm'])
    self.assertExists('hello_world.ll')
    bitcode = open('hello_world.ll').read()
    self.assertContained('target triple = "', bitcode)

    run_process([PYTHON, EMCC, path_from_root('tests', 'hello_world.c'), '-c', '-emit-llvm'])
    self.assertTrue(Building.is_bitcode('hello_world.bc'))

  def test_dashE(self):
    create_test_file('src.cpp', r'''#include <emscripten.h>
__EMSCRIPTEN_major__ __EMSCRIPTEN_minor__ __EMSCRIPTEN_tiny__ EMSCRIPTEN_KEEPALIVE
''')

    def test(args=[]):
      print(args)
      out = run_process([PYTHON, EMCC, 'src.cpp', '-E'] + args, stdout=PIPE).stdout
      self.assertContained('%d %d %d __attribute__((used))' % (shared.EMSCRIPTEN_VERSION_MAJOR, shared.EMSCRIPTEN_VERSION_MINOR, shared.EMSCRIPTEN_VERSION_TINY), out)

    test()
    test(['--bind'])

  def test_dashE_respect_dashO(self):
    # issue #3365
    null_file = 'NUL' if WINDOWS else '/dev/null'
    with_dash_o = run_process([PYTHON, EMXX, path_from_root('tests', 'hello_world.cpp'), '-E', '-o', null_file], stdout=PIPE, stderr=PIPE).stdout
    if WINDOWS:
      self.assertNotExists(null_file)
    without_dash_o = run_process([PYTHON, EMXX, path_from_root('tests', 'hello_world.cpp'), '-E'], stdout=PIPE, stderr=PIPE).stdout
    self.assertEqual(len(with_dash_o), 0)
    self.assertNotEqual(len(without_dash_o), 0)

  def test_dashM(self):
    out = run_process([PYTHON, EMXX, path_from_root('tests', 'hello_world.cpp'), '-M'], stdout=PIPE).stdout
    self.assertContained('hello_world.o:', out) # Verify output is just a dependency rule instead of bitcode or js

  def test_dashM_respect_dashO(self):
    null_file = 'NUL' if WINDOWS else '/dev/null'
    with_dash_o = run_process([PYTHON, EMXX, path_from_root('tests', 'hello_world.cpp'), '-M', '-o', null_file], stdout=PIPE).stdout
    if WINDOWS:
      self.assertNotExists(null_file)
    without_dash_o = run_process([PYTHON, EMXX, path_from_root('tests', 'hello_world.cpp'), '-M'], stdout=PIPE).stdout
    self.assertEqual(len(with_dash_o), 0)
    self.assertNotEqual(len(without_dash_o), 0)

  def test_malloc_implicit(self):
    self.do_other_test(os.path.join('other', 'malloc_implicit'))

  def test_switch64phi(self):
    # issue 2539, fastcomp segfault on phi-i64 interaction
    create_test_file('src.cpp', r'''
#include <cstdint>
#include <limits>
#include <cstdio>

//============================================================================

namespace
{
  class int_adapter {
  public:
    typedef ::int64_t int_type;

    int_adapter(int_type v = 0)
      : value_(v)
    {}
    static const int_adapter pos_infinity()
    {
      return (::std::numeric_limits<int_type>::max)();
    }
    static const int_adapter neg_infinity()
    {
      return (::std::numeric_limits<int_type>::min)();
    }
    static const int_adapter not_a_number()
    {
      return (::std::numeric_limits<int_type>::max)()-1;
    }
    static bool is_neg_inf(int_type v)
    {
      return (v == neg_infinity().as_number());
    }
    static bool is_pos_inf(int_type v)
    {
      return (v == pos_infinity().as_number());
    }
    static bool is_not_a_number(int_type v)
    {
      return (v == not_a_number().as_number());
    }

    bool is_infinity() const
    {
      return (value_ == neg_infinity().as_number() ||
              value_ == pos_infinity().as_number());
    }
    bool is_special() const
    {
      return(is_infinity() || value_ == not_a_number().as_number());
    }
    bool operator<(const int_adapter& rhs) const
    {
      if(value_ == not_a_number().as_number()
         || rhs.value_ == not_a_number().as_number()) {
        return false;
      }
      if(value_ < rhs.value_) return true;
      return false;
    }
    int_type as_number() const
    {
      return value_;
    }

    int_adapter operator-(const int_adapter& rhs)const
    {
      if(is_special() || rhs.is_special())
      {
        if (rhs.is_pos_inf(rhs.as_number()))
        {
          return int_adapter(1);
        }
        if (rhs.is_neg_inf(rhs.as_number()))
        {
          return int_adapter();
        }
      }
      return int_adapter();
    }


  private:
    int_type value_;
  };

  class time_iterator {
  public:
    time_iterator(int_adapter t, int_adapter d)
      : current_(t),
        offset_(d)
    {}

    time_iterator& operator--()
    {
      current_ = int_adapter(current_ - offset_);
      return *this;
    }

    bool operator>=(const int_adapter& t)
    {
      return not (current_ < t);
    }

  private:
    int_adapter current_;
    int_adapter offset_;
  };

  void iterate_backward(const int_adapter *answers, const int_adapter& td)
  {
    int_adapter end = answers[0];
    time_iterator titr(end, td);

    std::puts("");
    for (; titr >= answers[0]; --titr) {
    }
  }
}

int
main()
{
  const int_adapter answer1[] = {};
  iterate_backward(NULL, int_adapter());
  iterate_backward(answer1, int_adapter());
}
    ''')
    run_process([PYTHON, EMCC, 'src.cpp', '-O2', '-s', 'SAFE_HEAP=1'])

  def test_only_force_stdlibs(self):
    def test(name, fail=False):
      print(name)
      run_process([PYTHON, EMXX, path_from_root('tests', 'hello_libcxx.cpp'), '-s', 'WARN_ON_UNDEFINED_SYMBOLS=0'])
      if fail:
        proc = run_process(NODE_JS + ['a.out.js'], stdout=PIPE, stderr=PIPE, check=False)
        self.assertNotEqual(proc.returncode, 0)
      else:
        self.assertContained('hello, world!', run_js('a.out.js', stderr=PIPE))

    with env_modify({'EMCC_FORCE_STDLIBS': None}):
      test('normal') # normally is ok

    with env_modify({'EMCC_FORCE_STDLIBS': 'libc,libc++abi,libc++'}):
      test('forced libs is ok, they were there anyhow')

    with env_modify({'EMCC_FORCE_STDLIBS': 'libc'}):
      test('partial list, but ok since we grab them as needed')

    with env_modify({'EMCC_FORCE_STDLIBS': 'libc++', 'EMCC_ONLY_FORCED_STDLIBS': '1'}):
      test('fail! not enough stdlibs', fail=True)

    with env_modify({'EMCC_FORCE_STDLIBS': 'libc,libc++abi,libc++,libpthread', 'EMCC_ONLY_FORCED_STDLIBS': '1'}):
      test('force all the needed stdlibs, so this works even though we ignore the input file')

  def test_only_force_stdlibs_2(self):
    create_test_file('src.cpp', r'''
#include <iostream>
#include <stdexcept>

int main()
{
  try {
    throw std::exception();
    std::cout << "got here" << std::endl;
  }
  catch (const std::exception& ex) {
    std::cout << "Caught exception: " << ex.what() << std::endl;
  }
}
''')
    with env_modify({'EMCC_FORCE_STDLIBS': 'libc,libc++abi,libc++,libmalloc,libpthread', 'EMCC_ONLY_FORCED_STDLIBS': '1'}):
      run_process([PYTHON, EMXX, 'src.cpp', '-s', 'DISABLE_EXCEPTION_CATCHING=0'])
    self.assertContained('Caught exception: std::exception', run_js('a.out.js', stderr=PIPE))

  def test_strftime_zZ(self):
    create_test_file('src.cpp', r'''
#include <cerrno>
#include <cstring>
#include <ctime>
#include <iostream>

int main()
{
  // Buffer to hold the current hour of the day.  Format is HH + nul
  // character.
  char hour[3];

  // Buffer to hold our ISO 8601 formatted UTC offset for the current
  // timezone.  Format is [+-]hhmm + nul character.
  char utcOffset[6];

  // Buffer to hold the timezone name or abbreviation.  Just make it
  // sufficiently large to hold most timezone names.
  char timezone[128];

  std::tm tm;

  // Get the current timestamp.
  const std::time_t now = std::time(NULL);

  // What time is that here?
  if (::localtime_r(&now, &tm) == NULL) {
    const int error = errno;
    std::cout
      << "Failed to get localtime for timestamp=" << now << "; errno=" << error
      << "; " << std::strerror(error) << std::endl;
    return 1;
  }

  size_t result = 0;

  // Get the formatted hour of the day.
  if ((result = std::strftime(hour, 3, "%H", &tm)) != 2) {
    const int error = errno;
    std::cout
      << "Failed to format hour for timestamp=" << now << "; result="
      << result << "; errno=" << error << "; " << std::strerror(error)
      << std::endl;
    return 1;
  }
  std::cout << "The current hour of the day is: " << hour << std::endl;

  // Get the formatted UTC offset in ISO 8601 format.
  if ((result = std::strftime(utcOffset, 6, "%z", &tm)) != 5) {
    const int error = errno;
    std::cout
      << "Failed to format UTC offset for timestamp=" << now << "; result="
      << result << "; errno=" << error << "; " << std::strerror(error)
      << std::endl;
    return 1;
  }
  std::cout << "The current timezone offset is: " << utcOffset << std::endl;

  // Get the formatted timezone name or abbreviation.  We don't know how long
  // this will be, so just expect some data to be written to the buffer.
  if ((result = std::strftime(timezone, 128, "%Z", &tm)) == 0) {
    const int error = errno;
    std::cout
      << "Failed to format timezone for timestamp=" << now << "; result="
      << result << "; errno=" << error << "; " << std::strerror(error)
      << std::endl;
    return 1;
  }
  std::cout << "The current timezone is: " << timezone << std::endl;

  std::cout << "ok!\n";
}
''')
    run_process([PYTHON, EMCC, 'src.cpp'])
    self.assertContained('ok!', run_js('a.out.js'))

  def test_strptime_symmetry(self):
    Building.emcc(path_from_root('tests', 'strptime_symmetry.cpp'), output_filename='a.out.js')
    self.assertContained('TEST PASSED', run_js('a.out.js'))

  def test_truncate_from_0(self):
    create_test_file('src.cpp', r'''
#include <cerrno>
#include <cstring>
#include <iostream>

#include <fcntl.h>
#include <sys/stat.h>
#include <sys/types.h>
#include <unistd.h>

using std::endl;

//============================================================================
// :: Helpers

namespace
{
  // Returns the size of the regular file specified as 'path'.
  ::off_t getSize(const char* const path)
  {
    // Stat the file and make sure that it's the expected size.
    struct ::stat path_stat;
    if (::stat(path, &path_stat) != 0) {
      const int error = errno;
      std::cout
        << "Failed to lstat path: " << path << "; errno=" << error << "; "
        << std::strerror(error) << endl;
      return -1;
    }

    std::cout
      << "Size of file is: " << path_stat.st_size << endl;
    return path_stat.st_size;
  }

  // Causes the regular file specified in 'path' to have a size of 'length'
  // bytes.
  void resize(const char* const path,
              const ::off_t length)
  {
    std::cout
      << "Truncating file=" << path << " to length=" << length << endl;
    if (::truncate(path, length) == -1)
    {
      const int error = errno;
      std::cout
        << "Failed to truncate file=" << path << "; errno=" << error
        << "; " << std::strerror(error) << endl;
    }

    const ::off_t size = getSize(path);
    if (size != length) {
      std::cout
        << "Failed to truncate file=" << path << " to length=" << length
        << "; got size=" << size << endl;
    }
  }

  // Helper to create a file with the given content.
  void createFile(const std::string& path, const std::string& content)
  {
    std::cout
      << "Creating file: " << path << " with content=" << content << endl;

    const int fd = ::open(path.c_str(), O_CREAT | O_WRONLY, 0644);
    if (fd == -1) {
      const int error = errno;
      std::cout
        << "Failed to open file for writing: " << path << "; errno=" << error
        << "; " << std::strerror(error) << endl;
      return;
    }

    if (::write(fd, content.c_str(), content.size()) != content.size()) {
      const int error = errno;
      std::cout
        << "Failed to write content=" << content << " to file=" << path
        << "; errno=" << error << "; " << std::strerror(error) << endl;

      // Fall through to close FD.
    }

    ::close(fd);
  }
}

//============================================================================
// :: Entry Point
int main()
{
  const char* const file = "/tmp/file";
  createFile(file, "This is some content");
  getSize(file);
  resize(file, 32);
  resize(file, 17);
  resize(file, 0);

  // This throws a JS exception.
  resize(file, 32);
  return 0;
}
''')
    run_process([PYTHON, EMCC, 'src.cpp'])
    self.assertContained(r'''Creating file: /tmp/file with content=This is some content
Size of file is: 20
Truncating file=/tmp/file to length=32
Size of file is: 32
Truncating file=/tmp/file to length=17
Size of file is: 17
Truncating file=/tmp/file to length=0
Size of file is: 0
Truncating file=/tmp/file to length=32
Size of file is: 32
''', run_js('a.out.js'))

  def test_emcc_s_typo(self):
    # with suggestions
    stderr = self.expect_fail([PYTHON, EMCC, path_from_root('tests', 'hello_world.c'), '-s', 'DISABLE_EXCEPTION_CATCH=1'])
    self.assertContained('Assigning a non-existent settings attribute "DISABLE_EXCEPTION_CATCH"', stderr)
    self.assertContained('did you mean one of DISABLE_EXCEPTION_CATCHING', stderr)
    # no suggestions
    stderr = self.expect_fail([PYTHON, EMCC, path_from_root('tests', 'hello_world.c'), '-s', 'CHEEZ=1'])
    self.assertContained("perhaps a typo in emcc\'s  -s X=Y  notation?", stderr)
    self.assertContained('(see src/settings.js for valid values)', stderr)

  def test_create_readonly(self):
    create_test_file('src.cpp', r'''
#include <cerrno>
#include <cstring>
#include <iostream>

#include <fcntl.h>
#include <unistd.h>

using std::endl;

//============================================================================
// :: Helpers

namespace
{
  // Helper to create a read-only file with content.
  void readOnlyFile(const std::string& path, const std::string& content)
  {
    std::cout
      << "Creating file: " << path << " with content of size="
      << content.size() << endl;

    const int fd = ::open(path.c_str(), O_CREAT | O_WRONLY, 0400);
    if (fd == -1) {
      const int error = errno;
      std::cout
        << "Failed to open file for writing: " << path << "; errno=" << error
        << "; " << std::strerror(error) << endl;
      return;
    }

    // Write the content to the file.
    ssize_t result = 0;
    if ((result = ::write(fd, content.data(), content.size()))
        != ssize_t(content.size()))
    {
      const int error = errno;
      std::cout
        << "Failed to write to file=" << path << "; errno=" << error
        << "; " << std::strerror(error) << endl;
      // Fall through to close the file.
    }
    else {
      std::cout
        << "Data written to file=" << path << "; successfully wrote "
        << result << " bytes" << endl;
    }

    ::close(fd);
  }
}

//============================================================================
// :: Entry Point

int main()
{
  const char* const file = "/tmp/file";
  unlink(file);
  readOnlyFile(file, "This content should get written because the file "
                     "does not yet exist and so, only the mode of the "
                     "containing directory will influence my ability to "
                     "create and open the file. The mode of the file only "
                     "applies to opening of the stream, not subsequent stream "
                     "operations after stream has opened.\n\n");
  readOnlyFile(file, "This should not get written because the file already "
                     "exists and is read-only.\n\n");
}
''')
    run_process([PYTHON, EMCC, 'src.cpp'])
    self.assertContained(r'''Creating file: /tmp/file with content of size=292
Data written to file=/tmp/file; successfully wrote 292 bytes
Creating file: /tmp/file with content of size=79
Failed to open file for writing: /tmp/file; errno=2; Permission denied
''', run_js('a.out.js'))

  def test_embed_file_large(self):
    # If such long files are encoded on one line,
    # they overflow the interpreter's limit
    large_size = int(1500000)
    create_test_file('large.txt', 'x' * large_size)
    create_test_file('src.cpp', r'''
      #include <stdio.h>
      #include <unistd.h>
      int main()
      {
          FILE* fp = fopen("large.txt", "r");
          if (fp) {
              printf("ok\n");
              fseek(fp, 0L, SEEK_END);
              printf("%ld\n", ftell(fp));
          } else {
              printf("failed to open large file.txt\n");
          }
          return 0;
      }
    ''')
    run_process([PYTHON, EMCC, 'src.cpp', '--embed-file', 'large.txt'])
    for engine in JS_ENGINES:
      if engine == V8_ENGINE:
        continue # ooms
      print(engine)
      self.assertContained('ok\n' + str(large_size) + '\n', run_js('a.out.js', engine=engine))

  def test_force_exit(self):
    create_test_file('src.cpp', r'''
#include <emscripten/emscripten.h>

namespace
{
  extern "C"
  EMSCRIPTEN_KEEPALIVE
  void callback()
  {
    EM_ASM({ out('callback pre()') });
    ::emscripten_force_exit(42);
    EM_ASM({ out('callback post()') });
    }
}

int
main()
{
  EM_ASM({ setTimeout(function() { out("calling callback()"); _callback() }, 100) });
  ::emscripten_exit_with_live_runtime();
  return 123;
}
    ''')
    run_process([PYTHON, EMCC, 'src.cpp'])
    output = run_js('a.out.js', engine=NODE_JS, assert_returncode=42)
    assert 'callback pre()' in output
    assert 'callback post()' not in output

  def test_bad_locale(self):
    create_test_file('src.cpp', r'''

#include <locale.h>
#include <stdio.h>
#include <wctype.h>

int
main(const int argc, const char * const * const argv)
{
  const char * const locale = (argc > 1 ? argv[1] : "C");
  const char * const actual = setlocale(LC_ALL, locale);
  if(actual == NULL) {
    printf("%s locale not supported\n",
           locale);
    return 0;
  }
  printf("locale set to %s: %s\n", locale, actual);
}

    ''')
    run_process([PYTHON, EMCC, 'src.cpp'])

    self.assertContained('locale set to C: C;C;C;C;C;C',
                         run_js('a.out.js', args=['C']))
    self.assertContained('locale set to waka: waka;waka;waka;waka;waka;waka',
                         run_js('a.out.js', args=['waka']))

  def test_browser_language_detection(self):
    # Test HTTP Accept-Language parsing by simulating navigator.languages #8751
    run_process([PYTHON, EMCC,
                 path_from_root('tests', 'test_browser_language_detection.c')])
    self.assertContained('C.UTF-8', run_js('a.out.js'))

    # Accept-Language: fr,fr-FR;q=0.8,en-US;q=0.5,en;q=0.3
    create_test_file('preamble.js', r'''navigator = {};
      navigator.languages = [ "fr", "fr-FR", "en-US", "en" ];''')
    run_process([PYTHON, EMCC, '--pre-js', 'preamble.js',
                 path_from_root('tests', 'test_browser_language_detection.c')])
    self.assertContained('fr.UTF-8', run_js('a.out.js'))

    # Accept-Language: fr-FR,fr;q=0.8,en-US;q=0.5,en;q=0.3
    create_test_file('preamble.js', r'''navigator = {};
      navigator.languages = [ "fr-FR", "fr", "en-US", "en" ];''')
    run_process([PYTHON, EMCC, '--pre-js', 'preamble.js',
                 path_from_root('tests', 'test_browser_language_detection.c')])
    self.assertContained('fr_FR.UTF-8', run_js('a.out.js'))

  def test_js_main(self):
    # try to add a main() from JS, at runtime. this is not supported (the
    # compiler needs to know at compile time about main).
    create_test_file('pre_main.js', r'''
      var Module = {
        '_main': function() {
        }
      };
    ''')
    create_test_file('src.cpp', '')
    run_process([PYTHON, EMCC, 'src.cpp', '--pre-js', 'pre_main.js'])
    self.assertContained('compiled without a main, but one is present. if you added it from JS, use Module["onRuntimeInitialized"]',
                         run_js('a.out.js', assert_returncode=None, stderr=PIPE))

  def test_js_malloc(self):
    create_test_file('src.cpp', r'''
#include <stdio.h>
#include <emscripten.h>

int main() {
  EM_ASM({
    for (var i = 0; i < 1000; i++) {
      var ptr = Module._malloc(1024 * 1024); // only done in JS, but still must not leak
      Module._free(ptr);
    }
  });
  printf("ok.\n");
}
    ''')
    run_process([PYTHON, EMCC, 'src.cpp'])
    self.assertContained('ok.', run_js('a.out.js', args=['C']))

  def test_locale_wrong(self):
    create_test_file('src.cpp', r'''
#include <locale>
#include <iostream>
#include <stdexcept>

int
main(const int argc, const char * const * const argv)
{
  const char * const name = argc > 1 ? argv[1] : "C";

  try {
    const std::locale locale(name);
    std::cout
      << "Constructed locale \"" << name << "\"\n"
      << "This locale is "
      << (locale == std::locale::global(locale) ? "" : "not ")
      << "the global locale.\n"
      << "This locale is " << (locale == std::locale::classic() ? "" : "not ")
      << "the C locale." << std::endl;

  } catch(const std::runtime_error &ex) {
    std::cout
      << "Can't construct locale \"" << name << "\": " << ex.what()
      << std::endl;
    return 1;

  } catch(...) {
    std::cout
      << "FAIL: Unexpected exception constructing locale \"" << name << '\"'
      << std::endl;
    return 127;
  }
}
    ''')
    run_process([PYTHON, EMCC, 'src.cpp', '-s', 'EXIT_RUNTIME=1', '-s', 'DISABLE_EXCEPTION_CATCHING=0'])
    self.assertContained('Constructed locale "C"\nThis locale is the global locale.\nThis locale is the C locale.', run_js('a.out.js', args=['C']))
    self.assertContained('''Can't construct locale "waka": collate_byname<char>::collate_byname failed to construct for waka''', run_js('a.out.js', args=['waka'], assert_returncode=1))

  def test_cleanup_os(self):
    # issue 2644
    def test(args, be_clean):
      print(args)
      self.clear()
      shutil.copyfile(path_from_root('tests', 'hello_world.c'), 'a.c')
      create_test_file('b.c', ' ')
      run_process([PYTHON, EMCC, 'a.c', 'b.c'] + args)
      clutter = glob.glob('*.o')
      if be_clean:
        assert len(clutter) == 0, 'should not leave clutter ' + str(clutter)
      else:
         assert len(clutter) == 2, 'should leave .o files'
    test(['-o', 'c.bc'], True)
    test(['-o', 'c.js'], True)
    test(['-o', 'c.html'], True)
    test(['-c'], False)

  @no_wasm_backend('asm.js debug info')
  def test_js_dash_g(self):
    create_test_file('src.c', '''
      #include <stdio.h>
      #include <assert.h>

      void checker(int x) {
        x += 20;
        assert(x < 15); // this is line 7!
      }

      int main() {
        checker(10);
        return 0;
      }
    ''')

    def check(has):
      print(has)
      lines = open('a.out.js').readlines()
      lines = [line for line in lines if '___assert_fail(' in line or '___assert_func(' in line]
      found_line_num = any(('//@line 7 "' in line) for line in lines)
      found_filename = any(('src.c"\n' in line) for line in lines)
      assert found_line_num == has, 'Must have debug info with the line number'
      assert found_filename == has, 'Must have debug info with the filename'

    run_process([PYTHON, EMCC, '-s', 'WASM=0', 'src.c', '-g'])
    check(True)
    run_process([PYTHON, EMCC, '-s', 'WASM=0', 'src.c'])
    check(False)
    run_process([PYTHON, EMCC, '-s', 'WASM=0', 'src.c', '-g0'])
    check(False)
    run_process([PYTHON, EMCC, '-s', 'WASM=0', 'src.c', '-g0', '-g']) # later one overrides
    check(True)
    run_process([PYTHON, EMCC, '-s', 'WASM=0', 'src.c', '-g', '-g0']) # later one overrides
    check(False)

  def test_dash_g_bc(self):
    def test(opts):
      print(opts)
      run_process([PYTHON, EMCC, path_from_root('tests', 'hello_world.c'), '-o', 'a_.bc'] + opts)
      sizes = {'_': os.path.getsize('a_.bc')}
      run_process([PYTHON, EMCC, path_from_root('tests', 'hello_world.c'), '-g', '-o', 'ag.bc'] + opts)
      sizes['g'] = os.path.getsize('ag.bc')
      for i in range(0, 5):
        run_process([PYTHON, EMCC, path_from_root('tests', 'hello_world.c'), '-g' + str(i), '-o', 'a' + str(i) + '.bc'] + opts)
        sizes[i] = os.path.getsize('a' + str(i) + '.bc')
      print('  ', sizes)
      assert sizes['_'] == sizes[0] == sizes[1] == sizes[2] == sizes[3], 'no debug or <4 debug, means no llvm debug info ' + str(sizes)
      assert sizes['g'] == sizes[4], '-g or -g4 means llvm debug info ' + str(sizes)
      assert sizes['_'] < sizes['g'], 'llvm debug info has positive size ' + str(sizes)
    test([])
    test(['-O1'])

  def test_no_filesystem(self):
    FS_MARKER = 'var FS'
    # fopen forces full filesystem support
    run_process([PYTHON, EMCC, path_from_root('tests', 'hello_world_fopen.c'), '-s', 'ASSERTIONS=0'])
    yes_size = os.path.getsize('a.out.js')
    self.assertContained('hello, world!', run_js('a.out.js'))
    self.assertContained(FS_MARKER, open('a.out.js').read())
    run_process([PYTHON, EMCC, path_from_root('tests', 'hello_world.c'), '-s', 'ASSERTIONS=0'])
    no_size = os.path.getsize('a.out.js')
    self.assertContained('hello, world!', run_js('a.out.js'))
    self.assertNotContained(FS_MARKER, open('a.out.js').read())
    print('yes fs, no fs:', yes_size, no_size)
    # 100K of FS code is removed
    self.assertGreater(yes_size - no_size, 100000)
    self.assertLess(no_size, 360000)

  def test_no_filesystem_libcxx(self):
    run_process([PYTHON, EMCC, path_from_root('tests', 'hello_libcxx.cpp'), '-s', 'FILESYSTEM=0'])
    self.assertContained('hello, world!', run_js('a.out.js'))

  def test_no_nuthin(self):
    # check FILESYSTEM is automatically set, and effective

    def test(opts, absolute):
      print('opts, absolute:', opts, absolute)
      sizes = {}

      def do(name, source, moar_opts):
        self.clear()
        # pad the name to a common length so that doesn't effect the size of the
        # output
        padded_name = name + '_' * (20 - len(name))
        run_process([PYTHON, EMCC, path_from_root('tests', source), '-o', padded_name + '.js'] + opts + moar_opts)
        sizes[name] = os.path.getsize(padded_name + '.js')
        if os.path.exists(padded_name + '.wasm'):
          sizes[name] += os.path.getsize(padded_name + '.wasm')
        self.assertContained('hello, world!', run_js(padded_name + '.js'))

      do('normal', 'hello_world_fopen.c', [])
      do('no_fs', 'hello_world.c', []) # without fopen, we should auto-detect we do not need full fs support and can do FILESYSTEM=0
      do('no_fs_manual', 'hello_world.c', ['-s', 'FILESYSTEM=0'])
      print('  ', sizes)
      self.assertLess(sizes['no_fs'], sizes['normal'])
      self.assertLess(sizes['no_fs'], absolute)
      # manual can usually remove a tiny bit more
      self.assertLess(sizes['no_fs_manual'], sizes['no_fs'] + 30)

    test(['-s', 'ASSERTIONS=0'], 120000) # we don't care about code size with assertions
    test(['-O1'], 91000)
    test(['-O2'], 46000)
    test(['-O3', '--closure', '1'], 17000)
    # asm.js too
    if not self.is_wasm_backend():
      test(['-O3', '--closure', '1', '-s', 'WASM=0'], 36000)
      test(['-O3', '--closure', '2', '-s', 'WASM=0'], 33000) # might change now and then

  def test_no_browser(self):
    BROWSER_INIT = 'var Browser'

    run_process([PYTHON, EMCC, path_from_root('tests', 'hello_world.c')])
    self.assertNotContained(BROWSER_INIT, open('a.out.js').read())

    run_process([PYTHON, EMCC, path_from_root('tests', 'browser_main_loop.c')]) # uses emscripten_set_main_loop, which needs Browser
    self.assertContained(BROWSER_INIT, open('a.out.js').read())

  def test_EXPORTED_RUNTIME_METHODS(self):
    def test(opts, has, not_has):
      print(opts, has, not_has)
      self.clear()
      # check without assertions, as with assertions we add stubs for the things we remove (which
      # print nice error messages)
      run_process([PYTHON, EMCC, path_from_root('tests', 'hello_world.c'), '-s', 'ASSERTIONS=0'] + opts)
      self.assertContained('hello, world!', run_js('a.out.js'))
      src = open('a.out.js').read()
      self.assertContained(has, src)
      self.assertNotContained(not_has, src)

    test([], 'Module["', 'Module["waka')
    test(['-s', 'EXPORTED_RUNTIME_METHODS=[]'], '', 'Module["addRunDependency')
    test(['-s', 'EXPORTED_RUNTIME_METHODS=["addRunDependency"]'], 'Module["addRunDependency', 'Module["waka')
    test(['-s', 'EXPORTED_RUNTIME_METHODS=[]', '-s', 'EXTRA_EXPORTED_RUNTIME_METHODS=["addRunDependency"]'], 'Module["addRunDependency', 'Module["waka')

  def test_stat_fail_alongtheway(self):
    create_test_file('src.cpp', r'''
#include <errno.h>
#include <stdio.h>
#include <sys/types.h>
#include <sys/stat.h>
#include <unistd.h>
#include <stdlib.h>
#include <fcntl.h>
#include <string.h>

#define CHECK(expression) \
  if(!(expression)) {                            \
    error = errno;                               \
    printf("FAIL: %s\n", #expression); fail = 1; \
  } else {                                       \
    error = errno;                               \
    printf("pass: %s\n", #expression);           \
  }                                              \

int
main()
{
  int error;
  int fail = 0;
  CHECK(mkdir("path", 0777) == 0);
  CHECK(close(open("path/file", O_CREAT | O_WRONLY, 0644)) == 0);
  {
    struct stat st;
    CHECK(stat("path", &st) == 0);
    CHECK(st.st_mode = 0777);
  }
  {
    struct stat st;
    CHECK(stat("path/nosuchfile", &st) == -1);
    printf("info: errno=%d %s\n", error, strerror(error));
    CHECK(error == ENOENT);
  }
  {
    struct stat st;
    CHECK(stat("path/file", &st) == 0);
    CHECK(st.st_mode = 0666);
  }
  {
    struct stat st;
    CHECK(stat("path/file/impossible", &st) == -1);
    printf("info: errno=%d %s\n", error, strerror(error));
    CHECK(error == ENOTDIR);
  }
  {
    struct stat st;
    CHECK(lstat("path/file/impossible", &st) == -1);
    printf("info: errno=%d %s\n", error, strerror(error));
    CHECK(error == ENOTDIR);
  }
  return fail;
}
''')
    run_process([PYTHON, EMCC, 'src.cpp'])
    self.assertContained(r'''pass: mkdir("path", 0777) == 0
pass: close(open("path/file", O_CREAT | O_WRONLY, 0644)) == 0
pass: stat("path", &st) == 0
pass: st.st_mode = 0777
pass: stat("path/nosuchfile", &st) == -1
info: errno=44 No such file or directory
pass: error == ENOENT
pass: stat("path/file", &st) == 0
pass: st.st_mode = 0666
pass: stat("path/file/impossible", &st) == -1
info: errno=54 Not a directory
pass: error == ENOTDIR
pass: lstat("path/file/impossible", &st) == -1
info: errno=54 Not a directory
pass: error == ENOTDIR
''', run_js('a.out.js'))

  @no_wasm_backend("uses EMTERPRETIFY")
  @unittest.skipIf(SPIDERMONKEY_ENGINE not in JS_ENGINES, 'requires SpiderMonkey')
  def test_emterpreter(self):
    def do_emcc_test(source, args, output, emcc_args=[]):
      print()
      print('emcc', source[:40], '\n' in source)
      try_delete('a.out.js')
      if '\n' in source:
        create_test_file('src.cpp', source)
        source = 'src.cpp'
      else:
        source = path_from_root('tests', source)
      run_process([PYTHON, EMCC, source, '-O2', '-s', 'EMTERPRETIFY=1', '-g2', '-s', 'WASM=0'] + emcc_args)
      self.assertTextDataContained(output, run_js('a.out.js', args=args))
      out = run_js('a.out.js', engine=SPIDERMONKEY_ENGINE, args=args, stderr=PIPE, full_output=True)
      self.assertTextDataContained(output, out)
      self.validate_asmjs(out)
      # -g2 enables these
      src = open('a.out.js').read()
      assert 'function emterpret' in src, 'emterpreter should exist'
      # and removing calls to the emterpreter break, so it was being used
      out1 = run_js('a.out.js', args=args)
      assert output in out1
      create_test_file('a.out.js', src.replace('function emterpret', 'function do_not_find_me'))
      out2 = run_js('a.out.js', args=args, stderr=PIPE, assert_returncode=None)
      assert output not in out2, out2
      assert out1 != out2

    def do_test(source, args, output):
      print()
      print('emcc', source.replace('\n', '.')[:40], '\n' in source)
      self.clear()
      if '\n' in source:
        create_test_file('src.cpp', source)
        source = 'src.cpp'
      else:
        source = path_from_root('tests', source)
      run_process([PYTHON, EMCC, source, '-O2', '--profiling', '-s', 'FINALIZE_ASM_JS=0', '-s', 'GLOBAL_BASE=2048', '-s', 'ALLOW_MEMORY_GROWTH=0', '-s', 'WASM=0'])
      run_process([PYTHON, path_from_root('tools', 'emterpretify.py'), 'a.out.js', 'em.out.js', 'ASYNC=0'])
      self.assertTextDataContained(output, run_js('a.out.js', args=args))
      self.assertTextDataContained(output, run_js('em.out.js', args=args))
      out = run_js('em.out.js', engine=SPIDERMONKEY_ENGINE, args=args, stderr=PIPE, full_output=True)
      self.assertTextDataContained(output, out)

    # generate default shell for js test
    def make_default(args=[]):
      run_process([PYTHON, EMCC, path_from_root('tests', 'hello_world.c'), '-O2', '--profiling', '-s', 'FINALIZE_ASM_JS=0', '-s', 'GLOBAL_BASE=2048', '-s', 'WASM=0'] + args)
      default = open('a.out.js').read()
      start = default.index('function _main(')
      end = default.index('}', start)
      default = default[:start] + '{{{MAIN}}}' + default[end + 1:]
      default_mem = open('a.out.js.mem', 'rb').read()
      return default, default_mem
    default, default_mem = make_default()
    default_float, default_float_mem = make_default(['-s', 'PRECISE_F32=1'])

    def do_js_test(name, source, args, output, floaty=False):
      print()
      print('js', name)
      self.clear()
      if '\n' not in source:
        source = open(source).read()
      the_default = default if not floaty else default_float
      the_default_mem = default_mem if not floaty else default_float_mem
      source = the_default.replace('{{{MAIN}}}', source)
      create_test_file('a.out.js', source)
      open('a.out.js.mem', 'wb').write(the_default_mem)
      run_process([PYTHON, path_from_root('tools', 'emterpretify.py'), 'a.out.js', 'em.out.js', 'ASYNC=0'])
      sm_no_warn = [x for x in SPIDERMONKEY_ENGINE if x != '-w']
      self.assertTextDataContained(output, run_js('a.out.js', engine=sm_no_warn, args=args)) # run in spidermonkey for print()
      self.assertTextDataContained(output, run_js('em.out.js', engine=sm_no_warn, args=args))

    do_emcc_test('hello_world.c', [], 'hello, world!')

    do_test('hello_world.c', [], 'hello, world!')
    do_test('hello_world_loop.cpp', [], 'hello, world!')
    do_test('fannkuch.cpp', ['5'], 'Pfannkuchen(5) = 7.')

    print('profiling')

    do_emcc_test('fannkuch.cpp', ['5'], 'Pfannkuchen(5) = 7.', ['-g2'])
    normal = open('a.out.js').read()
    shutil.copyfile('a.out.js', 'last.js')
    do_emcc_test('fannkuch.cpp', ['5'], 'Pfannkuchen(5) = 7.', ['-g2', '--profiling'])
    profiling = open('a.out.js').read()
    assert len(profiling) > len(normal) + 250, [len(profiling), len(normal)] # should be much larger

    print('blacklisting')

    do_emcc_test('fannkuch.cpp', ['5'], 'Pfannkuchen(5) = 7.', [])
    src = open('a.out.js').read()
    assert 'emterpret' in self.get_func(src, '_main'), 'main is emterpreted'
    assert 'function _atoi(' not in src, 'atoi is emterpreted and does not even have a trampoline, since only other emterpreted can reach it'

    do_emcc_test('fannkuch.cpp', ['5'], 'Pfannkuchen(5) = 7.', ['-s', 'EMTERPRETIFY_BLACKLIST=["_main"]']) # blacklist main
    src = open('a.out.js').read()
    assert 'emterpret' not in self.get_func(src, '_main'), 'main is NOT emterpreted, it was  blacklisted'
    assert 'emterpret' in self.get_func(src, '_atoi'), 'atoi is emterpreted'

    do_emcc_test('fannkuch.cpp', ['5'], 'Pfannkuchen(5) = 7.', ['-s', 'EMTERPRETIFY_BLACKLIST=["_main", "_atoi"]']) # blacklist main and atoi
    src = open('a.out.js').read()
    assert 'emterpret' not in self.get_func(src, '_main'), 'main is NOT emterpreted, it was  blacklisted'
    assert 'emterpret' not in self.get_func(src, '_atoi'), 'atoi is NOT emterpreted either'

    create_test_file('blacklist.txt', '["_main", "_atoi"]')
    do_emcc_test('fannkuch.cpp', ['5'], 'Pfannkuchen(5) = 7.', ['-s', 'EMTERPRETIFY_BLACKLIST=@blacklist.txt']) # blacklist main and atoi with a @response file
    src = open('a.out.js').read()
    assert 'emterpret' not in self.get_func(src, '_main'), 'main is NOT emterpreted, it was  blacklisted'
    assert 'emterpret' not in self.get_func(src, '_atoi'), 'atoi is NOT emterpreted either'

    print('whitelisting')

    do_emcc_test('fannkuch.cpp', ['5'], 'Pfannkuchen(5) = 7.', ['-s', 'EMTERPRETIFY_WHITELIST=[]'])
    src = open('a.out.js').read()
    assert 'emterpret' in self.get_func(src, '_main'), 'main is emterpreted'
    assert 'function _atoi(' not in src, 'atoi is emterpreted and does not even have a trampoline, since only other emterpreted can reach it'

    do_emcc_test('fannkuch.cpp', ['5'], 'Pfannkuchen(5) = 7.', ['-s', 'EMTERPRETIFY_WHITELIST=["_main"]'])
    src = open('a.out.js').read()
    assert 'emterpret' in self.get_func(src, '_main')
    assert 'emterpret' not in self.get_func(src, '_atoi'), 'atoi is not in whitelist, so it is not emterpreted'

    do_emcc_test('fannkuch.cpp', ['5'], 'Pfannkuchen(5) = 7.', ['-s', 'EMTERPRETIFY_WHITELIST=["_main", "_atoi"]'])
    src = open('a.out.js').read()
    assert 'emterpret' in self.get_func(src, '_main')
    assert 'function _atoi(' not in src, 'atoi is emterpreted and does not even have a trampoline, since only other emterpreted can reach it'

    create_test_file('whitelist.txt', '["_main"]')
    do_emcc_test('fannkuch.cpp', ['5'], 'Pfannkuchen(5) = 7.', ['-s', 'EMTERPRETIFY_WHITELIST=@whitelist.txt'])
    src = open('a.out.js').read()
    assert 'emterpret' in self.get_func(src, '_main')
    assert 'emterpret' not in self.get_func(src, '_atoi'), 'atoi is not in whitelist, so it is not emterpreted'

    do_test(r'''
#include <stdio.h>

int main() {
  volatile float f;
  volatile float *ff = &f;
  *ff = -10;
  printf("hello, world! %d\n", (int)f);
  return 0;
}
''', [], 'hello, world! -10')

    do_test(r'''
#include <stdio.h>

int main() {
  volatile float f;
  volatile float *ff = &f;
  *ff = -10;
  printf("hello, world! %.2f\n", f);
  return 0;
}
''', [], 'hello, world! -10.00')

    do_js_test('float', r'''
function _main() {
  var f = f0;
  f = f0 + f0;
  print(f);
}
''', [], '0\n', floaty=True)

    do_js_test('conditionals', r'''
function _main() {
 var i8 = 0;
 var d10 = +d10, d11 = +d11, d7 = +d7, d5 = +d5, d6 = +d6, d9 = +d9;
 d11 = +1;
 d7 = +2;
 d5 = +3;
 d6 = +4;
 d10 = d11 < d7 ? d11 : d7;
 print(d10);
 d9 = d5 < d6 ? d5 : d6;
 print(d9);
 HEAPF64[tempDoublePtr >> 3] = d10;
 i8 = STACKTOP;
 HEAP32[i8 >> 2] = HEAP32[tempDoublePtr >> 2];
 HEAP32[i8 + 4 >> 2] = HEAP32[tempDoublePtr + 4 >> 2];
 print(HEAP32[i8 >> 2]);
 print(HEAP32[i8 + 4 >> 2]);
}
''', [], '1\n3\n0\n1072693248\n')

    do_js_test('bigswitch', r'''
function _main() {
 var i2 = 0, i3 = 0, i4 = 0, i6 = 0, i8 = 0, i9 = 0, i10 = 0, i11 = 0, i12 = 0, i13 = 0, i14 = 0, i15 = 0, i16 = 0, i5 = 0, i7 = 0, i1 = 0;
 print(4278);
 i6 = 0;
 L1 : while (1) {
  i11 = -1;
  switch ((i11 | 0)) {
  case 0:
   {
    i6 = 67;
    break;
   }
  default:
   {}
  }
  print(i6);
  break;
 }
 print(i6);
}
''', [], '4278\n0\n0\n')

    do_js_test('big int compare', r'''
function _main() {
  print ((0 > 4294963001) | 0);
}
''', [], '0\n')

    do_js_test('effectless expressions, with a subeffect', r'''
function _main() {
  (print (123) | 0) != 0;
  print (456) | 0;
  0 != (print (789) | 0);
  0 | (print (159) | 0);
}
''', [], '123\n456\n789\n159\n')

    do_js_test('effectless unary', r'''
function _main() {
  !(0 != 0);
  !(print (123) | 0);
}
''', [], '123\n')

    do_js_test('flexible mod', r'''
function _main() {
  print(1 % 16);
}
''', [], '1\n')

  @no_wasm_backend("uses emterpreter")
  def test_emterpreter_logging(self):
    # codegen log tests

    def do_log_test(source, expected, func):
      print('log test', source, expected)
      with env_modify({'EMCC_LOG_EMTERPRETER_CODE': '1'}):
        err = run_process([PYTHON, EMCC, source, '-O3', '-s', 'EMTERPRETIFY=1'], stderr=PIPE).stderr
      lines = err.split('\n')
      lines = [line for line in lines if 'raw bytecode for ' + func in line]
      assert len(lines) == 1, '\n\n'.join(lines)
      err = lines[0]
      parts = err.split('insts: ')
      pre, post = parts[:2]
      assert func in pre, pre
      post = post.split('\n')[0]
      seen = int(post)
      print('  seen', seen, ', expected ', expected, type(seen), type(expected))
      assert expected == seen or (type(expected) in [list, tuple] and seen in expected), ['expect', expected, 'but see', seen]

    do_log_test(path_from_root('tests', 'primes.cpp'), list(range(88, 101)), '_main')
    do_log_test(path_from_root('tests', 'fannkuch.cpp'), list(range(226, 241)), '__Z15fannkuch_workerPv')

  @no_wasm_backend('uses emterpreter')
  def test_emterpreter_advise(self):
    out = run_process([PYTHON, EMCC, path_from_root('tests', 'emterpreter_advise.cpp'), '-s', 'EMTERPRETIFY=1', '-s', 'EMTERPRETIFY_ASYNC=1', '-s', 'EMTERPRETIFY_ADVISE=1'], stdout=PIPE).stdout
    self.assertContained('-s EMTERPRETIFY_WHITELIST=\'["__Z6middlev", "__Z7sleeperv", "__Z8recurserv", "_main"]\'', out)

    out = run_process([PYTHON, EMCC, path_from_root('tests', 'emterpreter_advise_funcptr.cpp'), '-s', 'EMTERPRETIFY=1', '-s', 'EMTERPRETIFY_ASYNC=1', '-s', 'EMTERPRETIFY_ADVISE=1'], stdout=PIPE).stdout
    self.assertContained('-s EMTERPRETIFY_WHITELIST=\'["__Z4posti", "__Z5post2i", "__Z6middlev", "__Z7sleeperv", "__Z8recurserv", "_main"]\'', out)

    out = run_process([PYTHON, EMCC, path_from_root('tests', 'emterpreter_advise_synclist.c'), '-s', 'EMTERPRETIFY=1', '-s', 'EMTERPRETIFY_ASYNC=1', '-s', 'EMTERPRETIFY_ADVISE=1', '-s', 'EMTERPRETIFY_SYNCLIST=["_j","_k"]'], stdout=PIPE).stdout
    self.assertContained('-s EMTERPRETIFY_WHITELIST=\'["_a", "_b", "_e", "_f", "_main"]\'', out)

    # The same EMTERPRETIFY_WHITELIST should be in core.test_coroutine_emterpretify_async
    out = run_process([PYTHON, EMCC, path_from_root('tests', 'test_coroutines.cpp'), '-s', 'EMTERPRETIFY=1', '-s', 'EMTERPRETIFY_ASYNC=1', '-s', 'EMTERPRETIFY_ADVISE=1'], stdout=PIPE).stdout
    self.assertContained('-s EMTERPRETIFY_WHITELIST=\'["_f", "_fib", "_g"]\'', out)

  @no_wasm_backend('uses emterpreter')
  def test_emterpreter_async_assertions(self):
    # emterpretify-async mode with assertions adds checks on each call out of the emterpreter;
    # make sure we handle all possible types there
    for t, out in [
      ('int',    '18.00'),
      ('float',  '18.51'),
      ('double', '18.51'),
    ]:
      print(t, out)
      create_test_file('src.c', r'''
        #include <stdio.h>
        #include <emscripten.h>

        #define TYPE %s

        TYPE marfoosh(TYPE input) {
          return input * 1.5;
        }

        TYPE fleefl(TYPE input) {
          return marfoosh(input);
        }

        int main(void) {
          printf("result: %%.2f\n", (double)fleefl((TYPE)12.34));
        }
      ''' % t)
      run_process([PYTHON, EMCC, 'src.c', '-s', 'EMTERPRETIFY=1', '-s', 'EMTERPRETIFY_ASYNC=1', '-s', 'EMTERPRETIFY_WHITELIST=["_fleefl"]', '-s', 'PRECISE_F32=1'])
      self.assertContained('result: ' + out, run_js('a.out.js'))

  @no_wasm_backend('uses emterpreter')
  def test_emterpreter_async_whitelist_wildcard(self):
    # using wildcard to match homonymous functions that the linker
    # unpredictably renamed
    create_test_file('src1.c', r'''
      #include <stdio.h>
      extern void call_other_module();
      static void homonymous() {
          printf("result: 1\n");
      }
      int main() {
          homonymous();
          call_other_module();
      }
      ''')
    create_test_file('src2.c', r'''
      #include <emscripten.h>
      #include <stdio.h>
      static void homonymous() {
          emscripten_sleep(1);
          printf("result: 2\n");
      }
      void call_other_module() {
          homonymous();
      }
      ''')
    run_process([PYTHON, EMCC, 'src1.c', 'src2.c', '-s', 'EMTERPRETIFY=1', '-s', 'EMTERPRETIFY_ASYNC=1', '-s', 'EMTERPRETIFY_WHITELIST=["_main", "_call_other_module", "_homonymous*"]'])
    self.assertContained('result: 1\nresult: 2', run_js('a.out.js'))

  @no_wasm_backend('uses EMTERPRETIFY')
  def test_call_nonemterpreted_during_sleep(self):
    create_test_file('src.c', r'''
#include <stdio.h>
#include <emscripten.h>

EMSCRIPTEN_KEEPALIVE void emterpreted_yielder() {
  int counter = 0;
  while (1) {
    printf("emterpreted_yielder() sleeping...\n");
    emscripten_sleep_with_yield(10);
    counter++;
    if (counter == 3) {
      printf("Success\n");
      break;
    }
  }
}

EMSCRIPTEN_KEEPALIVE void not_emterpreted() {
  printf("Entering not_emterpreted()\n");
}

int main() {
  EM_ASM({
    setTimeout(function () {
      console.log("calling not_emterpreted()");
      Module["_not_emterpreted"]();
    }, 0);
    console.log("calling emterpreted_yielder()");
#ifdef BAD_EM_ASM
    Module['_emterpreted_yielder']();
#endif
  });
#ifndef BAD_EM_ASM
  emterpreted_yielder();
#endif
}
    ''')
    run_process([PYTHON, EMCC, 'src.c', '-s', 'EMTERPRETIFY=1', '-s', 'EMTERPRETIFY_ASYNC=1', '-s', 'EMTERPRETIFY_BLACKLIST=["_not_emterpreted"]'])
    self.assertContained('Success', run_js('a.out.js'))

    print('check calling of emterpreted as well')
    run_process([PYTHON, EMCC, 'src.c', '-s', 'EMTERPRETIFY=1', '-s', 'EMTERPRETIFY_ASYNC=1'])
    self.assertContained('Success', run_js('a.out.js'))

    print('check for invalid EM_ASM usage')
    run_process([PYTHON, EMCC, 'src.c', '-s', 'EMTERPRETIFY=1', '-s', 'EMTERPRETIFY_ASYNC=1', '-s', 'EMTERPRETIFY_BLACKLIST=["_not_emterpreted"]', '-DBAD_EM_ASM'])
    self.assertContained('cannot have an EM_ASM on the stack when emterpreter pauses/resumes', run_js('a.out.js', stderr=STDOUT, assert_returncode=None))

  def test_link_with_a_static(self):
    create_test_file('x.c', r'''
int init_weakref(int a, int b) {
  return a + b;
}
''')
    create_test_file('y.c', r'''
static int init_weakref(void) { // inlined in -O2, not in -O0 where it shows up in llvm-nm as 't'
  return 150;
}

int testy(void) {
  return init_weakref();
}
''')
    create_test_file('z.c', r'''
extern int init_weakref(int, int);
extern int testy(void);

int main(void) {
  return testy() + init_weakref(5, 6);
}
''')
    run_process([PYTHON, EMCC, 'x.c', '-o', 'x.o'])
    run_process([PYTHON, EMCC, 'y.c', '-o', 'y.o'])
    run_process([PYTHON, EMCC, 'z.c', '-o', 'z.o'])
    try_delete('libtest.a')
    run_process([PYTHON, EMAR, 'rc', 'libtest.a', 'y.o'])
    run_process([PYTHON, EMAR, 'rc', 'libtest.a', 'x.o'])
    run_process([PYTHON, EMRANLIB, 'libtest.a'])

    for args in [[], ['-O2']]:
      print('args:', args)
      run_process([PYTHON, EMCC, 'z.o', 'libtest.a', '-s', 'EXIT_RUNTIME=1'] + args)
      run_js('a.out.js', assert_returncode=161)

  def test_link_with_bad_o_in_a(self):
    # when building a .a, we force-include all the objects inside it. but, some
    # may not be valid bitcode, e.g. if it contains metadata or something else
    # weird. we should just ignore those
    run_process([PYTHON, EMCC, path_from_root('tests', 'hello_world.c'), '-o', 'a.bc'])
    create_test_file('bad.bc', 'this is not a good file, it should be ignored!')
    run_process([LLVM_AR, 'r', 'a.a', 'a.bc', 'bad.bc'])
    run_process([PYTHON, EMCC, 'a.a'])
    self.assertContained('hello, world!', run_js('a.out.js'))

  def test_require(self):
    inname = path_from_root('tests', 'hello_world.c')
    Building.emcc(inname, args=['-s', 'ASSERTIONS=0'], output_filename='a.out.js')
    output = run_process(NODE_JS + ['-e', 'require("./a.out.js")'], stdout=PIPE, stderr=PIPE)
    assert output.stdout == 'hello, world!\n' and output.stderr == '', 'expected no output, got\n===\nSTDOUT\n%s\n===\nSTDERR\n%s\n===\n' % (output.stdout, output.stderr)

  def test_require_modularize(self):
    run_process([PYTHON, EMCC, path_from_root('tests', 'hello_world.c'), '-s', 'MODULARIZE=1', '-s', 'ASSERTIONS=0'])
    src = open('a.out.js').read()
    assert "module.exports = Module;" in src
    output = run_process(NODE_JS + ['-e', 'var m = require("./a.out.js"); m();'], stdout=PIPE, stderr=PIPE)
    assert output.stdout == 'hello, world!\n' and output.stderr == '', 'expected output, got\n===\nSTDOUT\n%s\n===\nSTDERR\n%s\n===\n' % (output.stdout, output.stderr)
    run_process([PYTHON, EMCC, path_from_root('tests', 'hello_world.c'), '-s', 'MODULARIZE=1', '-s', 'EXPORT_NAME="NotModule"', '-s', 'ASSERTIONS=0'])
    src = open('a.out.js').read()
    assert "module.exports = NotModule;" in src
    output = run_process(NODE_JS + ['-e', 'var m = require("./a.out.js"); m();'], stdout=PIPE, stderr=PIPE)
    assert output.stdout == 'hello, world!\n' and output.stderr == '', 'expected output, got\n===\nSTDOUT\n%s\n===\nSTDERR\n%s\n===\n' % (output.stdout, output.stderr)
    run_process([PYTHON, EMCC, path_from_root('tests', 'hello_world.c'), '-s', 'MODULARIZE=1'])
    # We call require() twice to ensure it returns wrapper function each time
    output = run_process(NODE_JS + ['-e', 'require("./a.out.js")();var m = require("./a.out.js"); m();'], stdout=PIPE, stderr=PIPE)
    assert output.stdout == 'hello, world!\nhello, world!\n', 'expected output, got\n===\nSTDOUT\n%s\n===\nSTDERR\n%s\n===\n' % (output.stdout, output.stderr)

  def test_define_modularize(self):
    run_process([PYTHON, EMCC, path_from_root('tests', 'hello_world.c'), '-s', 'MODULARIZE=1', '-s', 'ASSERTIONS=0'])
    with open('a.out.js') as f:
      src = 'var module = 0; ' + f.read()
    create_test_file('a.out.js', src)
    assert "define([], function() { return Module; });" in src
    output = run_process(NODE_JS + ['-e', 'var m; (global.define = function(deps, factory) { m = factory(); }).amd = true; require("./a.out.js"); m();'], stdout=PIPE, stderr=PIPE)
    assert output.stdout == 'hello, world!\n' and output.stderr == '', 'expected output, got\n===\nSTDOUT\n%s\n===\nSTDERR\n%s\n===\n' % (output.stdout, output.stderr)
    run_process([PYTHON, EMCC, path_from_root('tests', 'hello_world.c'), '-s', 'MODULARIZE=1', '-s', 'EXPORT_NAME="NotModule"', '-s', 'ASSERTIONS=0'])
    with open('a.out.js') as f:
      src = 'var module = 0; ' + f.read()
    create_test_file('a.out.js', src)
    assert "define([], function() { return NotModule; });" in src
    output = run_process(NODE_JS + ['-e', 'var m; (global.define = function(deps, factory) { m = factory(); }).amd = true; require("./a.out.js"); m();'], stdout=PIPE, stderr=PIPE)
    assert output.stdout == 'hello, world!\n' and output.stderr == '', 'expected output, got\n===\nSTDOUT\n%s\n===\nSTDERR\n%s\n===\n' % (output.stdout, output.stderr)

  def test_emconfigure_js_o(self):
    # issue 2994
    for i in [0, 1, 2]:
      with env_modify({'EMCONFIGURE_JS': str(i)}):
        for f in ['hello_world.c', 'files.cpp']:
          print(i, f)
          self.clear()
          run_process([PYTHON, path_from_root('emconfigure'), PYTHON, EMCC, '-c', '-o', 'a.o', path_from_root('tests', f)])
          run_process([PYTHON, EMCC, 'a.o'], check=False, stderr=PIPE)
          if f == 'hello_world.c':
            if i == 0:
              assert not os.path.exists('a.out.js') # native .o, not bitcode!
            else:
              assert 'hello, world!' in run_js('a.out.js')
          else:
            # file access, need 2 to force js
            if i == 0 or i == 1:
              assert not os.path.exists('a.out.js') # native .o, not bitcode!
            else:
              self.assertExists('a.out.js')

  @no_wasm_backend('tests fastcomp specific passes')
  def test_emcc_c_multi(self):
    def test(args, llvm_opts=None):
      print(args)
      lib = r'''
        int mult() { return 1; }
      '''

      lib_name = 'libA.c'
      create_test_file(lib_name, lib)
      main = r'''
        #include <stdio.h>
        int mult();
        int main() {
          printf("result: %d\n", mult());
          return 0;
        }
      '''
      main_name = 'main.c'
      create_test_file(main_name, main)

      err = run_process([PYTHON, EMCC, '-v', '-c', main_name, lib_name] + args, stderr=PIPE).stderr

      VECTORIZE = '-disable-loop-vectorization'

      if args:
        assert err.count(VECTORIZE) == 2, err # specified twice, once per file
        # corresponding to exactly once per invocation of optimizer
        assert err.count(os.path.sep + 'opt') == 2, err
      else:
        assert err.count(VECTORIZE) == 0, err # no optimizations

      run_process([PYTHON, EMCC, main_name.replace('.c', '.o'), lib_name.replace('.c', '.o')])

      self.assertContained('result: 1', run_js('a.out.js'))

    test([])
    test(['-O2'], '-O3')
    test(['-Oz'], '-Oz')
    test(['-Os'], '-Os')

  def test_export_all_3142(self):
    create_test_file('src.cpp', r'''
typedef unsigned int Bit32u;

struct S_Descriptor {
    Bit32u limit_0_15   :16;
    Bit32u base_0_15    :16;
    Bit32u base_16_23   :8;
};

class Descriptor
{
public:
    Descriptor() { saved.fill[0]=saved.fill[1]=0; }
    union {
        S_Descriptor seg;
        Bit32u fill[2];
    } saved;
};

Descriptor desc;
    ''')
    try_delete('a.out.js')
    run_process([PYTHON, EMCC, 'src.cpp', '-O2', '-s', 'EXPORT_ALL'])
    self.assertExists('a.out.js')

  @no_wasm_backend('tests PRECISE_F32=1')
  def test_f0(self):
    run_process([PYTHON, EMCC, path_from_root('tests', 'fasta.cpp'), '-O2', '-s', 'PRECISE_F32=1', '-profiling', '-s', 'WASM=0'])
    src = open('a.out.js').read()
    assert ' = f0;' in src or ' = f0,' in src

  @no_wasm_backend('depends on merging asmjs')
  def test_merge_pair(self):
    def test(filename, full):
      print('----', filename, full)
      run_process([PYTHON, EMCC, path_from_root('tests', filename), '-O1', '-profiling', '-o', 'left.js', '-s', 'WASM=0'])
      src = open('left.js').read()
      create_test_file('right.js', src.replace('function _main() {', 'function _main() { out("replaced"); '))

      self.assertContained('hello, world!', run_js('left.js'))
      self.assertContained('hello, world!', run_js('right.js'))
      self.assertNotContained('replaced', run_js('left.js'))
      self.assertContained('replaced', run_js('right.js'))

      n = src.count('function _')

      def has(i):
        run_process([PYTHON, path_from_root('tools', 'merge_pair.py'), 'left.js', 'right.js', str(i), 'out.js'])
        return 'replaced' in run_js('out.js')

      assert not has(0), 'same as left'
      assert has(n), 'same as right'
      assert has(n + 5), 'same as right, big number is still ok'

      if full:
        change = -1
        for i in range(n):
          if has(i):
            change = i
            break
        assert change > 0 and change <= n

    test('hello_world.cpp', True)
    test('hello_libcxx.cpp', False)

  def test_emmake_emconfigure(self):
    def check(what, args, fail=True, expect=''):
      args = [PYTHON, path_from_root(what)] + args
      print(what, args, fail, expect)
      output = run_process(args, stdout=PIPE, stderr=PIPE, check=False)
      assert ('is a helper for' in output.stderr) == fail
      assert ('Typical usage' in output.stderr) == fail
      self.assertContained(expect, output.stdout)
    check('emmake', [])
    check('emconfigure', [])
    check('emmake', ['--version'])
    check('emconfigure', ['--version'])
    check('emmake', ['make'], fail=False)
    check('emconfigure', ['configure'], fail=False)
    check('emconfigure', ['./configure'], fail=False)
    check('emconfigure', ['cmake'], fail=False)

    create_test_file('test.py', '''
import os
print(os.environ.get('CROSS_COMPILE'))
''')
    check('emconfigure', [PYTHON, 'test.py'], expect=path_from_root('em'), fail=False)
    check('emmake', [PYTHON, 'test.py'], expect=path_from_root('em'), fail=False)

    create_test_file('test.py', '''
import os
print(os.environ.get('NM'))
''')
    check('emconfigure', [PYTHON, 'test.py'], expect=shared.LLVM_NM, fail=False)

  @no_windows('This test is broken, https://github.com/emscripten-core/emscripten/issues/8872')
  def test_emmake_python(self):
    # simulates a configure/make script that looks for things like CC, AR, etc., and which we should
    # not confuse by setting those vars to something containing `python X` as the script checks for
    # the existence of an executable.
    result = run_process([PYTHON, path_from_root('emmake.py'), PYTHON, path_from_root('tests', 'emmake', 'make.py')], stdout=PIPE, stderr=PIPE)
    print(result.stdout, result.stderr)

  def test_sdl2_config(self):
    for args, expected in [
      [['--version'], '2.0.0'],
      [['--cflags'], '-s USE_SDL=2'],
      [['--libs'], '-s USE_SDL=2'],
      [['--cflags', '--libs'], '-s USE_SDL=2'],
    ]:
      print(args, expected)
      out = run_process([PYTHON, path_from_root('system', 'bin', 'sdl2-config')] + args, stdout=PIPE, stderr=PIPE).stdout
      assert expected in out, out
      print('via emmake')
      out = run_process([PYTHON, path_from_root('emmake'), 'sdl2-config'] + args, stdout=PIPE, stderr=PIPE).stdout
      assert expected in out, out

  def test_module_onexit(self):
    create_test_file('src.cpp', r'''
#include <emscripten.h>
int main() {
  EM_ASM({
    Module['onExit'] = function(status) { out('exiting now, status ' + status) };
  });
  return 14;
}
''')
    try_delete('a.out.js')
    run_process([PYTHON, EMCC, 'src.cpp', '-s', 'EXIT_RUNTIME=1'])
    self.assertContained('exiting now, status 14', run_js('a.out.js', assert_returncode=14))

  def test_NO_aliasing(self):
    # the NO_ prefix flips boolean options
    run_process([PYTHON, EMCC, path_from_root('tests', 'hello_world.c'), '-s', 'EXIT_RUNTIME=1'])
    exit_1 = open('a.out.js').read()
    run_process([PYTHON, EMCC, path_from_root('tests', 'hello_world.c'), '-s', 'NO_EXIT_RUNTIME=0'])
    no_exit_0 = open('a.out.js').read()
    run_process([PYTHON, EMCC, path_from_root('tests', 'hello_world.c'), '-s', 'EXIT_RUNTIME=0'])
    exit_0 = open('a.out.js').read()

    assert exit_1 == no_exit_0
    assert exit_1 != exit_0

  def test_underscore_exit(self):
    create_test_file('src.cpp', r'''
#include <unistd.h>
int main() {
  _exit(0); // should not end up in an infinite loop with non-underscore exit
}
''')
    run_process([PYTHON, EMCC, 'src.cpp'])
    self.assertContained('', run_js('a.out.js', assert_returncode=0))

  def test_file_packager_huge(self):
    MESSAGE = 'warning: file packager is creating an asset bundle of 257 MB. this is very large, and browsers might have trouble loading it'
    create_test_file('huge.dat', 'a' * (1024 * 1024 * 257))
    create_test_file('tiny.dat', 'a')
    err = run_process([PYTHON, FILE_PACKAGER, 'test.data', '--preload', 'tiny.dat'], stdout=PIPE, stderr=PIPE).stderr
    self.assertNotContained(MESSAGE, err)
    err = run_process([PYTHON, FILE_PACKAGER, 'test.data', '--preload', 'huge.dat'], stdout=PIPE, stderr=PIPE).stderr
    self.assertContained(MESSAGE, err)
    self.clear()

  def test_massive_alloc(self):
    create_test_file('main.cpp', r'''
#include <stdio.h>
#include <stdlib.h>

int main() {
  volatile int x = (int)malloc(1024 * 1024 * 1400);
  return x == 0; // can't alloc it, but don't fail catastrophically, expect null
}
    ''')
    run_process([PYTHON, EMCC, 'main.cpp', '-s', 'ALLOW_MEMORY_GROWTH=1', '-s', 'WASM=0'])
    # just care about message regarding allocating over 1GB of memory
    output = run_js('a.out.js', stderr=PIPE, full_output=True)
    self.assertContained('''Warning: Enlarging memory arrays, this is not fast! 16777216,1543503872\n''', output)
    print('wasm')
    run_process([PYTHON, EMCC, 'main.cpp', '-s', 'ALLOW_MEMORY_GROWTH=1'])
    # no message about growth, just check return code
    run_js('a.out.js', stderr=PIPE, full_output=True)

  def test_failing_alloc(self):
    for pre_fail, post_fail, opts in [
      ('', '', []),
      ('EM_ASM( Module.temp = HEAP32[DYNAMICTOP_PTR>>2] );', 'EM_ASM( assert(Module.temp === HEAP32[DYNAMICTOP_PTR>>2], "must not adjust DYNAMICTOP when an alloc fails!") );', []),
      # also test non-wasm in normal mode
      ('', '', ['-s', 'WASM=0']),
      ('EM_ASM( Module.temp = HEAP32[DYNAMICTOP_PTR>>2] );', 'EM_ASM( assert(Module.temp === HEAP32[DYNAMICTOP_PTR>>2], "must not adjust DYNAMICTOP when an alloc fails!") );', ['-s', 'WASM=0']),
    ]:
      for growth in [0, 1]:
        for aborting in [0, 1]:
          create_test_file('main.cpp', r'''
#include <stdio.h>
#include <stdlib.h>
#include <vector>
#include <assert.h>
#include <emscripten.h>

#define CHUNK_SIZE (10 * 1024 * 1024)

int main() {
  std::vector<void*> allocs;
  bool has = false;
  while (1) {
    printf("trying an allocation\n");
    %s
    void* curr = malloc(CHUNK_SIZE);
    if (!curr) {
      %s
      break;
    }
    has = true;
    printf("allocated another chunk, %%zu so far\n", allocs.size());
    allocs.push_back(curr);
  }
  assert(has);
  printf("an allocation failed!\n");
#ifdef SPLIT
  return 0;
#endif
  while (1) {
    assert(allocs.size() > 0);
    void *curr = allocs.back();
    allocs.pop_back();
    free(curr);
    printf("freed one\n");
    if (malloc(CHUNK_SIZE)) break;
  }
  printf("managed another malloc!\n");
}
''' % (pre_fail, post_fail))
          args = [PYTHON, EMCC, 'main.cpp'] + opts
          args += ['-s', 'TEST_MEMORY_GROWTH_FAILS=1'] # In this test, force memory growing to fail
          if growth:
            args += ['-s', 'ALLOW_MEMORY_GROWTH=1']
          if not aborting:
            args += ['-s', 'ABORTING_MALLOC=0']
          print('test_failing_alloc', args, pre_fail)
          run_process(args)
          # growth also disables aborting
          can_manage_another = (not aborting) or growth
          split = '-DSPLIT' in args
          print('can manage another:', can_manage_another, 'split:', split)
          output = run_js('a.out.js', stderr=PIPE, full_output=True, assert_returncode=0 if can_manage_another else None)
          if can_manage_another:
            self.assertContained('''an allocation failed!\n''', output)
            if not split:
              # split memory allocation may fail due to GC objects no longer being allocatable,
              # and we can't expect to recover from that deterministically. So just check we
              # get to the fail.
              # otherwise, we should fail eventually, then free, then succeed
              self.assertContained('''managed another malloc!\n''', output)
          else:
            # we should see an abort
            self.assertContained('''abort(Cannot enlarge memory arrays''', output)
            self.assertContained(('''higher than the current value 16777216,''', '''higher than the current value 33554432,'''), output)
            self.assertContained('''compile with  -s ALLOW_MEMORY_GROWTH=1 ''', output)
            self.assertContained('''compile with  -s ABORTING_MALLOC=0 ''', output)

  def test_libcxx_minimal(self):
    create_test_file('vector.cpp', r'''
#include <vector>
int main(int argc, char** argv) {
  std::vector<void*> v;
  for (int i = 0 ; i < argc; i++) {
    v.push_back(nullptr);
  }
  return v.size();
}
''')

    run_process([PYTHON, EMCC, '-O2', 'vector.cpp', '-o', 'vector.js'])
    run_process([PYTHON, EMCC, '-O2', path_from_root('tests', 'hello_libcxx.cpp'), '-o', 'iostream.js'])

    vector = os.path.getsize('vector.js')
    iostream = os.path.getsize('iostream.js')
    print(vector, iostream)

    self.assertGreater(vector, 1000)
    # we can strip out almost all of libcxx when just using vector
    self.assertLess(2.25 * vector, iostream)

  @no_wasm_backend('relies on EMULATED_FUNCTION_POINTERS')
  def test_emulated_function_pointers(self):
    create_test_file('src.c', r'''
      #include <emscripten.h>
      typedef void (*fp)();
      int main(int argc, char **argv) {
        volatile fp f = 0;
        EM_ASM({
          if (typeof FUNCTION_TABLE_v !== 'undefined') {
            out('function table: ' + FUNCTION_TABLE_v);
          } else {
            out('no visible function tables');
          }
        });
        if (f) f();
        return 0;
      }
      ''')

    def test(args, expected):
      print(args, expected)
      run_process([PYTHON, EMCC, 'src.c', '-s', 'WASM=0'] + args, stderr=PIPE)
      self.assertContained(expected, run_js('a.out.js'))

    for opts in [0, 1, 2, 3]:
      test(['-O' + str(opts)], 'no visible function tables')
      test(['-O' + str(opts), '-s', 'EMULATED_FUNCTION_POINTERS=1'], 'function table: ')

  @no_wasm_backend('relies on EMULATED_FUNCTION_POINTERS')
  def test_emulated_function_pointers_2(self):
    create_test_file('src.c', r'''
      #include <emscripten.h>
      typedef void (*fp)();
      static void one() { EM_ASM( out('one') ); }
      static void two() { EM_ASM( out('two') ); }
      void test() {
        volatile fp f = one;
        f();
        f = two;
        f();
      }
      int main(int argc, char **argv) {
        test();
        // swap them!
        EM_ASM_INT({
          var one = $0;
          var two = $1;
          if (typeof FUNCTION_TABLE_v === 'undefined') {
            out('no');
            return;
          }
          var temp = FUNCTION_TABLE_v[one];
          FUNCTION_TABLE_v[one] = FUNCTION_TABLE_v[two];
          FUNCTION_TABLE_v[two] = temp;
        }, (int)&one, (int)&two);
        test();
        return 0;
      }
      ''')

    flipped = 'one\ntwo\ntwo\none\n'
    unchanged = 'one\ntwo\none\ntwo\n'
    no_table = 'one\ntwo\nno\none\ntwo\n'

    def test(args, expected):
      print(args, expected.replace('\n', ' '))
      run_process([PYTHON, EMCC, 'src.c', '-s', 'WASM=0'] + args)
      self.assertContained(expected, run_js('a.out.js'))

    for opts in [0, 1, 2]:
      test(['-O' + str(opts)], no_table)
      test(['-O' + str(opts), '-s', 'EMULATED_FUNCTION_POINTERS=1'], flipped)
      test(['-O' + str(opts), '-s', 'EMULATED_FUNCTION_POINTERS=2'], flipped)
      test(['-O' + str(opts), '-s', 'EMULATED_FUNCTION_POINTERS=1', '-s', 'RELOCATABLE=1'], flipped)
      test(['-O' + str(opts), '-s', 'EMULATED_FUNCTION_POINTERS=2', '-s', 'RELOCATABLE=1'], unchanged) # with both of those, we optimize and you cannot flip them
      test(['-O' + str(opts), '-s', 'MAIN_MODULE=1'], unchanged) # default for modules is optimized
      test(['-O' + str(opts), '-s', 'MAIN_MODULE=1', '-s', 'EMULATED_FUNCTION_POINTERS=2'], unchanged)
      test(['-O' + str(opts), '-s', 'MAIN_MODULE=1', '-s', 'EMULATED_FUNCTION_POINTERS=1'], flipped) # but you can disable that

  def test_minimal_dynamic(self):
    def run(wasm):
      print('wasm?', wasm)
      library_file = 'library.wasm' if wasm else 'library.js'

      def test(main_args, library_args=[], expected='hello from main\nhello from library'):
        print('testing', main_args, library_args)
        self.clear()
        create_test_file('library.c', r'''
          #include <stdio.h>
          void library_func() {
          #ifdef USE_PRINTF
            printf("hello from library: %p\n", &library_func);
          #else
            puts("hello from library");
          #endif
          }
        ''')
        # -fno-builtin to prevent printf -> iprintf optimization
        run_process([PYTHON, EMCC, 'library.c', '-fno-builtin', '-s', 'SIDE_MODULE=1', '-O2', '-o', library_file, '-s', 'WASM=' + str(wasm), '-s', 'EXPORT_ALL'] + library_args)
        create_test_file('main.c', r'''
          #include <dlfcn.h>
          #include <stdio.h>
          int main() {
            puts("hello from main");
            void *lib_handle = dlopen("%s", 0);
            if (!lib_handle) {
              puts("cannot load side module");
              return 1;
            }
            typedef void (*voidfunc)();
            voidfunc x = (voidfunc)dlsym(lib_handle, "library_func");
            if (!x) puts("cannot find side function");
            else x();
          }
        ''' % library_file)
        run_process([PYTHON, EMCC, 'main.c', '--embed-file', library_file, '-O2', '-s', 'WASM=' + str(wasm)] + main_args)
        self.assertContained(expected, run_js('a.out.js', assert_returncode=None, stderr=STDOUT))
        size = os.path.getsize('a.out.js')
        if wasm:
          size += os.path.getsize('a.out.wasm')
        side_size = os.path.getsize(library_file)
        print('  sizes:', size, side_size)
        return (size, side_size)

      def percent_diff(x, y):
        small = min(x, y)
        large = max(x, y)
        return float(100 * large) / small - 100

      full = test(main_args=['-s', 'MAIN_MODULE=1'])
      # printf is not used in main, but libc was linked in, so it's there
      printf = test(main_args=['-s', 'MAIN_MODULE=1'], library_args=['-DUSE_PRINTF'])

      # main module tests

      # dce in main, and it fails since puts is not exported
      dce = test(main_args=['-s', 'MAIN_MODULE=2'], expected=('cannot', 'undefined'))

      # with exporting, it works
      dce = test(main_args=['-s', 'MAIN_MODULE=2', '-s', 'EXPORTED_FUNCTIONS=["_main", "_puts"]'])

      # printf is not used in main, and we dce, so we failz
      dce_fail = test(main_args=['-s', 'MAIN_MODULE=2'], library_args=['-DUSE_PRINTF'], expected=('cannot', 'undefined'))

      # exporting printf in main keeps it alive for the library
      dce_save = test(main_args=['-s', 'MAIN_MODULE=2', '-s', 'EXPORTED_FUNCTIONS=["_main", "_printf", "_puts"]'], library_args=['-DUSE_PRINTF'])

      self.assertLess(percent_diff(full[0], printf[0]), 4)
      self.assertLess(percent_diff(dce[0], dce_fail[0]), 4)
      self.assertLess(dce[0], 0.2 * full[0]) # big effect, 80%+ is gone
      self.assertGreater(dce_save[0], 1.05 * dce[0]) # save exported all of printf

      # side module tests

      # mode 2, so dce in side, but library_func is not exported, so it is dce'd
      side_dce_fail = test(main_args=['-s', 'MAIN_MODULE=1'], library_args=['-s', 'SIDE_MODULE=2'], expected='cannot find side function')
      # mode 2, so dce in side, and library_func is not exported
      side_dce_work = test(main_args=['-s', 'MAIN_MODULE=1'], library_args=['-s', 'SIDE_MODULE=2', '-s', 'EXPORTED_FUNCTIONS=["_library_func"]'], expected='hello from library')

      self.assertLess(side_dce_fail[1], 0.95 * side_dce_work[1]) # removing that function saves a chunk

    run(wasm=1)
    if not self.is_wasm_backend():
      run(wasm=0)

  def test_ld_library_path(self):
    create_test_file('hello1.c', r'''
#include <stdio.h>

void
hello1 ()
{
  printf ("Hello1\n");
  return;
}

''')
    create_test_file('hello2.c', r'''
#include <stdio.h>

void
hello2 ()
{
  printf ("Hello2\n");
  return;
}

''')
    create_test_file('hello3.c', r'''
#include <stdio.h>

void
hello3 ()
{
  printf ("Hello3\n");
  return;
}

''')
    create_test_file('hello4.c', r'''
#include <stdio.h>
#include <math.h>

double
hello4 (double x)
{
  printf ("Hello4\n");
  return fmod(x, 2.0);
}

''')
    create_test_file('pre.js', r'''
Module['preRun'].push(function (){
  ENV['LD_LIBRARY_PATH']='/lib:/usr/lib';
});
''')
    create_test_file('main.c', r'''
#include <stdio.h>
#include <stdlib.h>
#include <string.h>
#include <dlfcn.h>

int
main()
{
  void *h;
  void (*f) ();
  double (*f2) (double);

  h = dlopen ("libhello1.wasm", RTLD_NOW);
  f = dlsym (h, "hello1");
  f();
  dlclose (h);
  h = dlopen ("libhello2.wasm", RTLD_NOW);
  f = dlsym (h, "hello2");
  f();
  dlclose (h);
  h = dlopen ("libhello3.wasm", RTLD_NOW);
  f = dlsym (h, "hello3");
  f();
  dlclose (h);
  h = dlopen ("/usr/local/lib/libhello4.wasm", RTLD_NOW);
  f2 = dlsym (h, "hello4");
  double result = f2(5.5);
  dlclose (h);

  if (result == 1.5) {
    printf("Ok\n");
  }
  return 0;
}

''')

    run_process([PYTHON, EMCC, '-o', 'libhello1.wasm', 'hello1.c', '-s', 'SIDE_MODULE=1', '-s', 'EXPORT_ALL=1'])
    run_process([PYTHON, EMCC, '-o', 'libhello2.wasm', 'hello2.c', '-s', 'SIDE_MODULE=1', '-s', 'EXPORT_ALL=1'])
    run_process([PYTHON, EMCC, '-o', 'libhello3.wasm', 'hello3.c', '-s', 'SIDE_MODULE=1', '-s', 'EXPORT_ALL=1'])
    run_process([PYTHON, EMCC, '-o', 'libhello4.wasm', 'hello4.c', '-s', 'SIDE_MODULE=1', '-s', 'EXPORT_ALL=1'])
    run_process([PYTHON, EMCC, '-o', 'main.js', 'main.c', '-s', 'MAIN_MODULE=1', '-s', 'TOTAL_MEMORY=' + str(32 * 1024 * 1024),
                 '--embed-file', 'libhello1.wasm@/lib/libhello1.wasm',
                 '--embed-file', 'libhello2.wasm@/usr/lib/libhello2.wasm',
                 '--embed-file', 'libhello3.wasm@/libhello3.wasm',
                 '--embed-file', 'libhello4.wasm@/usr/local/lib/libhello4.wasm',
                 '--pre-js', 'pre.js'])
    out = run_js('main.js')
    self.assertContained('Hello1', out)
    self.assertContained('Hello2', out)
    self.assertContained('Hello3', out)
    self.assertContained('Hello4', out)
    self.assertContained('Ok', out)

  def test_dlopen_rtld_global(self):
    # TODO: wasm support. this test checks RTLD_GLOBAL where a module is loaded
    #       before the module providing a global it needs is. in asm.js we use JS
    #       to create a redirection function. In wasm we just have wasm, so we
    #       need to introspect the wasm module. Browsers may add that eventually,
    #       or we could ship a little library that does it.
    create_test_file('hello1.c', r'''
#include <stdio.h>

extern int hello1_val;
int hello1_val=3;

void
hello1 (int i)
{
  printf ("hello1_val by hello1:%d\n",hello1_val);
  printf ("Hello%d\n",i);
}
''')
    create_test_file('hello2.c', r'''
#include <stdio.h>

extern int hello1_val;
extern void hello1 (int);

void
hello2 (int i)
{
  void (*f) (int);
  printf ("hello1_val by hello2:%d\n",hello1_val);
  f = hello1;
  f(i);
}
''')
    create_test_file('main.c', r'''
#include <stdio.h>
#include <stdlib.h>
#include <string.h>
#include <dlfcn.h>

int
main(int argc,char** argv)
{
  void *h;
  void *h2;
  void (*f) (int);
  h = dlopen ("libhello1.wasm", RTLD_NOW|RTLD_GLOBAL);
  h2 = dlopen ("libhello2.wasm", RTLD_NOW|RTLD_GLOBAL);
  f = dlsym (h, "hello1");
  f(1);
  f = dlsym (h2, "hello2");
  f(2);
  dlclose (h);
  dlclose (h2);
  return 0;
}
''')

    run_process([PYTHON, EMCC, '-o', 'libhello1.js', 'hello1.c', '-s', 'SIDE_MODULE=1', '-s', 'EXPORT_ALL=1'])
    run_process([PYTHON, EMCC, '-o', 'libhello2.js', 'hello2.c', '-s', 'SIDE_MODULE=1', '-s', 'EXPORT_ALL=1'])
    run_process([PYTHON, EMCC, '-o', 'main.js', 'main.c', '-s', 'MAIN_MODULE=1',
                 '--embed-file', 'libhello1.wasm',
                 '--embed-file', 'libhello2.wasm'])
    out = run_js('main.js')
    self.assertContained('Hello1', out)
    self.assertContained('Hello2', out)
    self.assertContained('hello1_val by hello1:3', out)
    self.assertContained('hello1_val by hello2:3', out)

  def test_debug_asmLastOpts(self):
    create_test_file('src.c', r'''
#include <stdio.h>
struct Dtlink_t
{   struct Dtlink_t*   right;  /* right child      */
        union
        { unsigned int  _hash;  /* hash value       */
          struct Dtlink_t* _left;  /* left child       */
        } hl;
};
int treecount(register struct Dtlink_t* e)
{
  return e ? treecount(e->hl._left) + treecount(e->right) + 1 : 0;
}
int main() {
  printf("hello, world!\n");
}
''')
    run_process([PYTHON, EMCC, 'src.c', '-s', 'EXPORTED_FUNCTIONS=["_main", "_treecount"]', '--minify', '0', '-g4', '-Oz'])
    self.assertContained('hello, world!', run_js('a.out.js'))

  @no_wasm_backend('MEM_INIT_METHOD not supported under wasm')
  def test_meminit_crc(self):
    create_test_file('src.c', r'''
#include <stdio.h>
int main() { printf("Mary had a little lamb.\n"); }
''')

    run_process([PYTHON, EMCC, 'src.c', '--memory-init-file', '0', '-s', 'MEM_INIT_METHOD=2', '-s', 'ASSERTIONS=1', '-s', 'WASM=0'])
    with open('a.out.js') as f:
      d = f.read()
    return
    self.assertContained('Mary had', d)
    d = d.replace('Mary had', 'Paul had')
    create_test_file('a.out.js', d)
    out = run_js('a.out.js', assert_returncode=None, stderr=STDOUT)
    self.assertContained('Assertion failed: memory initializer checksum', out)

  def test_emscripten_print_double(self):
    create_test_file('src.c', r'''
#include <stdio.h>
#include <assert.h>
#include <emscripten.h>

void test(double d) {
  char buffer[100], buffer2[100];
  unsigned len, len2, len3;
  len = emscripten_print_double(d, NULL, -1);
  len2 = emscripten_print_double(d, buffer, len+1);
  assert(len == len2);
  buffer[len] = 0;
  len3 = snprintf(buffer2, 100, "%g", d);
  printf("|%g : %u : %s : %s : %d|\n", d, len, buffer, buffer2, len3);
}
int main() {
  printf("\n");
  test(0);
  test(1);
  test(-1);
  test(1.234);
  test(-1.234);
  test(1.1234E20);
  test(-1.1234E20);
  test(1.1234E-20);
  test(-1.1234E-20);
  test(1.0/0.0);
  test(-1.0/0.0);
}
''')
    run_process([PYTHON, EMCC, 'src.c'])
    out = run_js('a.out.js')
    self.assertContained('''
|0 : 1 : 0 : 0 : 1|
|1 : 1 : 1 : 1 : 1|
|-1 : 2 : -1 : -1 : 2|
|1.234 : 5 : 1.234 : 1.234 : 5|
|-1.234 : 6 : -1.234 : -1.234 : 6|
|1.1234e+20 : 21 : 112340000000000000000 : 1.1234e+20 : 10|
|-1.1234e+20 : 22 : -112340000000000000000 : -1.1234e+20 : 11|
|1.1234e-20 : 10 : 1.1234e-20 : 1.1234e-20 : 10|
|-1.1234e-20 : 11 : -1.1234e-20 : -1.1234e-20 : 11|
|inf : 8 : Infinity : inf : 3|
|-inf : 9 : -Infinity : -inf : 4|
''', out)

  def test_emscripten_scan_stack(self):
    create_test_file('src.cpp', r'''
#include <set>
#include <emscripten.h>
#include <stdio.h>

std::set<int> seenInts;

void scan(void* x, void* y) {
  printf("scan\n");
  int* p = (int*)x;
  int* q = (int*)y;
  // The callback sends us the [low, high) range.
  assert(p < q);
  // The range is of a reasonable size - not all of memory.
  assert(q - p < 100);
  while (p < q) {
    seenInts.insert(*p);
    p++;
  }
}

int main() {
  int x;
  int* y = &x;
  *y = 12345678;
  emscripten_scan_stack(scan);
  assert(seenInts.count(12345678));
  puts("ok");
}
''')
    run_process([PYTHON, EMCC, 'src.cpp'])
    self.assertContained('ok', run_js('a.out.js'))

  def test_no_warn_exported_jslibfunc(self):
    err = run_process([PYTHON, EMCC, path_from_root('tests', 'hello_world.c'), '-s', 'DEFAULT_LIBRARY_FUNCS_TO_INCLUDE=["alGetError"]', '-s', 'EXPORTED_FUNCTIONS=["_main", "_alGetError"]'], stdout=PIPE, stderr=PIPE).stderr
    self.assertNotContained('''function requested to be exported, but not implemented: "_alGetError"''', err)

  @no_wasm_backend()
  def test_almost_asm_warning(self):
    warning = "[-Walmost-asm]"
    for args, expected in [
      (['-O1', '-s', 'ALLOW_MEMORY_GROWTH=1'], True),  # default
      # suppress almost-asm warning manually
      (['-O1', '-s', 'ALLOW_MEMORY_GROWTH=1', '-Wno-almost-asm'], False),
      # last warning flag should "win"
      (['-O1', '-s', 'ALLOW_MEMORY_GROWTH=1', '-Wno-almost-asm', '-Walmost-asm'], True)
    ]:
      print(args, expected)
      err = run_process([PYTHON, EMCC, path_from_root('tests', 'hello_world.c'), '-s', 'WASM=0'] + args, stderr=PIPE).stderr
      assert (warning in err) == expected, err
      if not expected:
        assert err == '', err

  def test_musl_syscalls(self):
    run_process([PYTHON, EMCC, path_from_root('tests', 'hello_world.c')])
    src = open('a.out.js').read()
    matches = re.findall(r'''function ___syscall(\d+)\(''', src)
    # there should be no musl syscalls in hello world output
    self.assertEqual(matches, [])

  @no_windows('posix-only')
  def test_emcc_dev_null(self):
    out = run_process([PYTHON, EMCC, '-dM', '-E', '-x', 'c', '/dev/null'], stdout=PIPE).stdout
    self.assertContained('#define __EMSCRIPTEN__ 1', out) # all our defines should show up

  def test_umask_0(self):
    create_test_file('src.c', r'''
#include <sys/stat.h>
#include <stdio.h>
int main() {
  umask(0);
  printf("hello, world!\n");
}''')
    run_process([PYTHON, EMCC, 'src.c'])
    self.assertContained('hello, world!', run_js('a.out.js'))

  def test_no_missing_symbols(self): # simple hello world should not show any missing symbols
    run_process([PYTHON, EMCC, path_from_root('tests', 'hello_world.c')])

    # main() is implemented in C, and even if requested from JS, we should not warn
    create_test_file('library_foo.js', '''
mergeInto(LibraryManager.library, {
  my_js__deps: ['main'],
  my_js: (function() {
      return function() {
        console.log("hello " + _nonexistingvariable);
      };
  }()),
});
''')
    create_test_file('test.cpp', '''
#include <stdio.h>
#include <stdlib.h>

extern "C" {
  extern void my_js();
}

int main() {
  my_js();
  return EXIT_SUCCESS;
}
''')
    run_process([PYTHON, EMCC, 'test.cpp', '--js-library', 'library_foo.js'])

    # but we do error on a missing js var
    create_test_file('library_foo_missing.js', '''
mergeInto(LibraryManager.library, {
  my_js__deps: ['main', 'nonexistingvariable'],
  my_js: (function() {
      return function() {
        console.log("hello " + _nonexistingvariable);
      };
  }()),
});
''')
    err = self.expect_fail([PYTHON, EMCC, 'test.cpp', '--js-library', 'library_foo_missing.js'])
    self.assertContained('undefined symbol: nonexistingvariable', err)

    # and also for missing C code, of course (without the --js-library, it's just a missing C method)
    err = self.expect_fail([PYTHON, EMCC, 'test.cpp'])
    self.assertContained('undefined symbol: my_js', err)

  def test_realpath(self):
    create_test_file('src.c', r'''
#include <stdlib.h>
#include <stdio.h>
#include <errno.h>

#define TEST_PATH "/boot/README.txt"

int
main(int argc, char **argv)
{
  errno = 0;
  char *t_realpath_buf = realpath(TEST_PATH, NULL);
  if (NULL == t_realpath_buf) {
    perror("Resolve failed");
    return 1;
  } else {
    printf("Resolved: %s\n", t_realpath_buf);
    free(t_realpath_buf);
    return 0;
  }
}
''')
    if not os.path.exists('boot'):
      os.mkdir('boot')
    open(os.path.join('boot', 'README.txt'), 'w').write(' ')
    run_process([PYTHON, EMCC, 'src.c', '--embed-file', 'boot'])
    self.assertContained('Resolved: /boot/README.txt', run_js('a.out.js'))

  def test_realpath_nodefs(self):
    create_test_file('src.c', r'''
#include <stdlib.h>
#include <stdio.h>
#include <errno.h>
#include <emscripten.h>

#define TEST_PATH "/working/TEST_NODEFS.txt"

int
main(int argc, char **argv)
{
  errno = 0;
  EM_ASM({
    FS.mkdir('/working');
    FS.mount(NODEFS, { root: '.' }, '/working');
  });
  char *t_realpath_buf = realpath(TEST_PATH, NULL);
  if (NULL == t_realpath_buf) {
    perror("Resolve failed");
    return 1;
  } else {
    printf("Resolved: %s\n", t_realpath_buf);
    free(t_realpath_buf);
    return 0;
  }
}
''')
    create_test_file('TEST_NODEFS.txt', ' ')
    run_process([PYTHON, EMCC, 'src.c'])
    self.assertContained('Resolved: /working/TEST_NODEFS.txt', run_js('a.out.js'))

  def test_realpath_2(self):
    os.mkdir('Folder')
    create_test_file('src.c', r'''
#include <stdlib.h>
#include <stdio.h>
#include <errno.h>

int testrealpath(const char* path)    {
  errno = 0;
  char *t_realpath_buf = realpath(path, NULL);
  if (NULL == t_realpath_buf) {
    printf("Resolve failed: \"%s\"\n",path);fflush(stdout);
    return 1;
  } else {
    printf("Resolved: \"%s\" => \"%s\"\n", path, t_realpath_buf);fflush(stdout);
    free(t_realpath_buf);
    return 0;
  }
}

int main(int argc, char **argv)
{
    // files:
    testrealpath("testfile.txt");
    testrealpath("Folder/testfile.txt");
    testrealpath("testnonexistentfile.txt");
    // folders
    testrealpath("Folder");
    testrealpath("/Folder");
    testrealpath("./");
    testrealpath("");
    testrealpath("/");
    return 0;
}
''')
    create_test_file('testfile.txt', '')
    open(os.path.join('Folder', 'testfile.txt'), 'w').write('')
    run_process([PYTHON, EMCC, 'src.c', '--embed-file', 'testfile.txt', '--embed-file', 'Folder'])
    self.assertContained('''Resolved: "testfile.txt" => "/testfile.txt"
Resolved: "Folder/testfile.txt" => "/Folder/testfile.txt"
Resolve failed: "testnonexistentfile.txt"
Resolved: "Folder" => "/Folder"
Resolved: "/Folder" => "/Folder"
Resolved: "./" => "/"
Resolve failed: ""
Resolved: "/" => "/"
''', run_js('a.out.js'))

  def test_no_warnings(self):
    # build once before to make sure system libs etc. exist
    run_process([PYTHON, EMCC, path_from_root('tests', 'hello_libcxx.cpp')])
    # check that there is nothing in stderr for a regular compile
    err = run_process([PYTHON, EMCC, path_from_root('tests', 'hello_libcxx.cpp')], stderr=PIPE).stderr
    assert err == '', err

  @no_wasm_backend("uses EMTERPRETIFY")
  def test_emterpreter_file_suggestion(self):
    for linkable in [0, 1]:
      for to_file in [0, 1]:
        self.clear()
        cmd = [PYTHON, EMCC, '-s', 'EMTERPRETIFY=1', path_from_root('tests', 'hello_libcxx.cpp'), '-s', 'LINKABLE=' + str(linkable), '-O1', '-s', 'USE_ZLIB=1']
        if to_file:
          cmd += ['-s', 'EMTERPRETIFY_FILE="code.dat"']
        print(cmd)
        stderr = run_process(cmd, stderr=PIPE).stderr
        need_warning = linkable and not to_file
        assert ('''warning: emterpreter bytecode is fairly large''' in stderr) == need_warning, stderr
        assert ('''It is recommended to use  -s EMTERPRETIFY_FILE=..''' in stderr) == need_warning, stderr

  def test_llvm_lto(self):
    sizes = {}
    # wasm backend doesn't have the fancy lto modes 2 and 3
    lto_levels = [0, 1, 2, 3] if not self.is_wasm_backend() else [0, 1]
    for lto in lto_levels:
      cmd = [PYTHON, EMCC, path_from_root('tests', 'hello_libcxx.cpp'), '-O2', '--llvm-lto', str(lto)]
      if self.is_wasm_backend():
        cmd += ['-s', 'WASM_OBJECT_FILES=0']
      print(cmd)
      run_process(cmd)
      self.assertContained('hello, world!', run_js('a.out.js'))
      sizes[lto] = os.path.getsize('a.out.wasm')
    print(sizes)

    # LTO sizes should be distinct
    for i in lto_levels:
      assert sizes[i] not in set(sizes).difference(set([sizes[i]]))

    # LTO should reduce code size
    # Skip mode 2 because it has historically increased code size, but not always
    assert sizes[1] < sizes[0]
    if not self.is_wasm_backend():
      assert sizes[3] < sizes[0]

  def test_dlmalloc_modes(self):
    create_test_file('src.cpp', r'''
      #include <stdlib.h>
      #include <stdio.h>
      int main() {
        void* c = malloc(1024);
        free(c);
        free(c);
        printf("double-freed\n");
      }
    ''')
    run_process([PYTHON, EMCC, 'src.cpp'])
    self.assertContained('double-freed', run_js('a.out.js'))
    # in debug mode, the double-free is caught
    run_process([PYTHON, EMCC, 'src.cpp', '-g'])
    seen_error = False
    out = '?'
    try:
      out = run_js('a.out.js')
    except Exception:
      seen_error = True
    assert seen_error, out

  def test_mallocs(self):
    for opts in [[], ['-O2']]:
      print(opts)
      sizes = {}
      for malloc, name in (
        ('dlmalloc', 'dlmalloc'),
        (None, 'default'),
        ('emmalloc', 'emmalloc')
      ):
        print(malloc, name)
        cmd = [PYTHON, EMCC, path_from_root('tests', 'hello_libcxx.cpp'), '-o', 'a.out.js'] + opts
        if malloc:
          cmd += ['-s', 'MALLOC="%s"' % malloc]
        print(cmd)
        run_process(cmd)
        sizes[name] = os.path.getsize('a.out.wasm')
      print(sizes)
      # dlmalloc is the default
      self.assertEqual(sizes['dlmalloc'], sizes['default'])
      # emmalloc is much smaller
      self.assertLess(sizes['emmalloc'], sizes['dlmalloc'] - 5000)

  def test_sixtyfour_bit_return_value(self):
    # This test checks that the most significant 32 bits of a 64 bit long are correctly made available
    # to native JavaScript applications that wish to interact with compiled code returning 64 bit longs.
    # The MS 32 bits should be available in Runtime.getTempRet0() even when compiled with -O2 --closure 1

    # Compile test.c and wrap it in a native JavaScript binding so we can call our compiled function from JS.
    run_process([PYTHON, EMCC, path_from_root('tests', 'return64bit', 'test.c'),
                 '--pre-js', path_from_root('tests', 'return64bit', 'testbindstart.js'),
                 '--pre-js', path_from_root('tests', 'return64bit', 'testbind.js'),
                 '--post-js', path_from_root('tests', 'return64bit', 'testbindend.js'),
                 '-s', 'EXPORTED_FUNCTIONS=["_test_return64"]', '-o', 'test.js', '-O2',
                 '--closure', '1', '-g1', '-s', 'WASM_ASYNC_COMPILATION=0'])

    # Simple test program to load the test.js binding library and call the binding to the
    # C function returning the 64 bit long.
    create_test_file('testrun.js', '''
      var test = require("./test.js");
      test.runtest();
    ''')

    # Run the test and confirm the output is as expected.
    out = run_js('testrun.js', full_output=True)
    assert "low = 5678" in out
    assert "high = 1234" in out

  def test_lib_include_flags(self):
    run_process([PYTHON, EMCC] + '-l m -l c -I'.split() + [path_from_root('tests', 'include_test'), path_from_root('tests', 'lib_include_flags.c')])

  def test_dash_s(self):
    run_process([PYTHON, EMCC, path_from_root('tests', 'hello_world.cpp'), '-s', '-std=c++03'])
    self.assertContained('hello, world!', run_js('a.out.js'))

  def test_dash_s_response_file_string(self):
    create_test_file('response_file', '"MyModule"\n')
    response_file = os.path.join(os.getcwd(), "response_file")
    run_process([PYTHON, EMCC, path_from_root('tests', 'hello_world.cpp'), '-s', 'EXPORT_NAME=@%s' % response_file])

  def test_dash_s_response_file_list(self):
    create_test_file('response_file', '["_main", "_malloc"]\n')
    response_file = os.path.join(os.getcwd(), "response_file")
    run_process([PYTHON, EMCC, path_from_root('tests', 'hello_world.cpp'), '-s', 'EXPORTED_FUNCTIONS=@%s' % response_file, '-std=c++03'])

  def test_dash_s_unclosed_quote(self):
    # Unclosed quote
    err = run_process([PYTHON, EMCC, path_from_root('tests', 'hello_world.cpp'), "-s", "TEST_KEY='MISSING_QUOTE"], stderr=PIPE, check=False).stderr
    self.assertNotContained('AssertionError', err) # Do not mention that it is an assertion error
    self.assertContained('unclosed opened quoted string. expected final character to be "\'"', err)

  def test_dash_s_single_quote(self):
    # Only one quote
    err = run_process([PYTHON, EMCC, path_from_root('tests', 'hello_world.cpp'), "-s", "TEST_KEY='"], stderr=PIPE, check=False).stderr
    self.assertNotContained('AssertionError', err) # Do not mention that it is an assertion error
    self.assertContained('unclosed opened quoted string.', err)

  def test_dash_s_unclosed_list(self):
    # Unclosed list
    err = self.expect_fail([PYTHON, EMCC, path_from_root('tests', 'hello_world.cpp'), "-s", "TEST_KEY=[Value1, Value2"])
    self.assertNotContained('AssertionError', err) # Do not mention that it is an assertion error
    self.assertContained('unclosed opened string list. expected final character to be "]"', err)

  def test_dash_s_valid_list(self):
    err = self.expect_fail([PYTHON, EMCC, path_from_root('tests', 'hello_world.cpp'), "-s", "TEST_KEY=[Value1, \"Value2\"]"])
    self.assertNotContained('a problem occured in evaluating the content after a "-s", specifically', err)

  def test_python_2_3(self):
    # check emcc/em++ can be called by any python
    def trim_py_suffix(filename):
      '''remove .py from EMCC(=emcc.py)'''
      return filename[:-3] if filename.endswith('.py') else filename

    for python in ('python', 'python2', 'python3'):
      if python == 'python3':
        has = is_python3_version_supported()
      else:
        has = Building.which(python) is not None
      print(python, has)
      if has:
        print('  checking emcc...')
        run_process([python, trim_py_suffix(EMCC), '--version'], stdout=PIPE)
        print('  checking em++...')
        run_process([python, trim_py_suffix(EMXX), '--version'], stdout=PIPE)
        print('  checking emcc.py...')
        run_process([python, EMCC, '--version'], stdout=PIPE)
        print('  checking em++.py...')
        run_process([python, EMXX, '--version'], stdout=PIPE)

  def test_zeroinit(self):
    create_test_file('src.c', r'''
#include <stdio.h>
int buf[1048576];
int main() {
  printf("hello, world! %d\n", buf[123456]);
  return 0;
}
''')
    run_process([PYTHON, EMCC, 'src.c', '-O2', '-g'])
    size = os.path.getsize('a.out.wasm')
    # size should be much smaller than the size of that zero-initialized buffer
    self.assertLess(size, 123456 / 2)

  @no_wasm_backend('asm.js')
  def test_separate_asm_warning(self):
    # Test that -s PRECISE_F32=2 raises a warning that --separate-asm is implied.
    stderr = run_process([PYTHON, EMCC, path_from_root('tests', 'hello_world.c'), '-s', 'WASM=0', '-s', 'PRECISE_F32=2', '-o', 'a.html'], stderr=PIPE).stderr
    self.assertContained('forcing separate asm output', stderr)

    # Test that -s PRECISE_F32=2 --separate-asm should not post a warning.
    stderr = run_process([PYTHON, EMCC, path_from_root('tests', 'hello_world.c'), '-s', 'WASM=0', '-s', 'PRECISE_F32=2', '-o', 'a.html', '--separate-asm'], stderr=PIPE).stderr
    self.assertNotContained('forcing separate asm output', stderr)

    # Test that -s PRECISE_F32=1 should not post a warning.
    stderr = run_process([PYTHON, EMCC, path_from_root('tests', 'hello_world.c'), '-s', 'WASM=0', '-s', 'PRECISE_F32=1', '-o', 'a.html'], stderr=PIPE).stderr
    self.assertNotContained('forcing separate asm output', stderr)

    # Manually doing separate asm should show a warning, if not targeting html
    warning = '--separate-asm works best when compiling to HTML'
    stderr = run_process([PYTHON, EMCC, path_from_root('tests', 'hello_world.c'), '-s', 'WASM=0', '--separate-asm'], stderr=PIPE).stderr
    self.assertContained(warning, stderr)
    stderr = run_process([PYTHON, EMCC, path_from_root('tests', 'hello_world.c'), '-s', 'WASM=0', '--separate-asm', '-o', 'a.html'], stderr=PIPE).stderr
    self.assertNotContained(warning, stderr)

    # test that the warning can be suppressed
    stderr = run_process([PYTHON, EMCC, path_from_root('tests', 'hello_world.c'), '-s', 'WASM=0', '--separate-asm', '-Wno-separate-asm'], stderr=PIPE).stderr
    self.assertNotContained(warning, stderr)

  def test_canonicalize_nan_warning(self):
    create_test_file('src.cpp', r'''
#include <stdio.h>

union U {
  int x;
  float y;
} a;


int main() {
  a.x = 0x7FC01234;
  printf("%f\n", a.y);
  printf("0x%x\n", a.x);
  return 0;
}
''')

    stderr = run_process([PYTHON, EMCC, 'src.cpp', '-O1'], stderr=PIPE).stderr
    if not self.is_wasm_backend():
      self.assertContained("emcc: warning: cannot represent a NaN literal", stderr)
      stderr = run_process([PYTHON, EMCC, 'src.cpp', '-O1', '-g'], stderr=PIPE).stderr
      self.assertContained("emcc: warning: cannot represent a NaN literal", stderr)
      self.assertContained('//@line 12 "src.cpp"', stderr)
    else:
      out = run_js('a.out.js')
      self.assertContained('nan\n', out)
      self.assertContained('0x7fc01234\n', out)

  @no_wasm_backend('tests our python linking logic')
  def test_link_response_file_does_not_force_absolute_paths(self):
    with_space = 'with space'
    if not os.path.exists(with_space):
      os.makedirs(with_space)

    create_test_file(os.path.join(with_space, 'main.cpp'), '''
      int main() {
        return 0;
      }
    ''')

    Building.emcc(os.path.join(with_space, 'main.cpp'), ['-g'])

    with chdir(with_space):
      link_args = Building.link(['main.cpp.o'], 'all.bc', just_calculate=True)

    time.sleep(0.2) # Wait for Windows FS to release access to the directory
    shutil.rmtree(with_space)

    # We want only the relative path to be in the linker args, it should not be converted to an absolute path.
    if hasattr(self, 'assertCountEqual'):
      self.assertCountEqual(link_args, ['main.cpp.o'])
    else:
      # Python 2 compatibility
      self.assertItemsEqual(link_args, ['main.cpp.o'])

  def test_memory_growth_noasm(self):
    run_process([PYTHON, EMCC, path_from_root('tests', 'hello_world.c'), '-O2', '-s', 'ALLOW_MEMORY_GROWTH=1'])
    src = open('a.out.js').read()
    assert 'use asm' not in src

  def test_EM_ASM_i64(self):
    create_test_file('src.cpp', '''
#include <stdint.h>
#include <emscripten.h>

int main() {
  EM_ASM({
    out('inputs: ' + $0 + ', ' + $1 + '.');
  }, int64_t(0x12345678ABCDEF1FLL));
}
''')
    stderr = self.expect_fail([PYTHON, EMCC, 'src.cpp', '-Oz'])
    if not self.is_wasm_backend():
      self.assertContained('EM_ASM should not receive i64s as inputs, they are not valid in JS', stderr)

  def test_eval_ctors_non_terminating(self):
    for wasm in (1, 0):
      if self.is_wasm_backend() and not wasm:
        continue
      print('wasm', wasm)
      src = r'''
        struct C {
          C() {
            volatile int y = 0;
            while (y == 0) {}
          }
        };
        C always;
        int main() {}
      '''
      create_test_file('src.cpp', src)
      run_process([PYTHON, EMCC, 'src.cpp', '-O2', '-s', 'EVAL_CTORS=1', '-profiling-funcs', '-s', 'WASM=%d' % wasm])

  @no_wasm_backend('EVAL_CTORS is monolithic with the wasm backend')
  def test_eval_ctors(self):
    for wasm in (1, 0):
      if self.is_wasm_backend() and not wasm:
        continue
      print('wasm', wasm)
      print('check no ctors is ok')

      # on by default in -Oz, but user-overridable

      def get_size(args):
        print('get_size', args)
        run_process([PYTHON, EMCC, path_from_root('tests', 'hello_libcxx.cpp'), '-s', 'WASM=%d' % wasm] + args)
        self.assertContained('hello, world!', run_js('a.out.js'))
        if wasm:
          codesize = self.count_wasm_contents('a.out.wasm', 'funcs')
          memsize = self.count_wasm_contents('a.out.wasm', 'memory-data')
        else:
          codesize = os.path.getsize('a.out.js')
          memsize = os.path.getsize('a.out.js.mem')
        return (codesize, memsize)

      def check_size(left, right):
        # can't measure just the mem out of the wasm, so ignore [1] for wasm
        if left[0] == right[0] and left[1] == right[1]:
          return 0
        if left[0] < right[0] and left[1] > right[1]:
          return -1 # smaller code, bigger mem
        if left[0] > right[0] and left[1] < right[1]:
          return 1
        assert False, [left, right]

      o2_size = get_size(['-O2'])
      assert check_size(get_size(['-O2']), o2_size) == 0, 'deterministic'
      assert check_size(get_size(['-O2', '-s', 'EVAL_CTORS=1']), o2_size) < 0, 'eval_ctors works if user asks for it'
      oz_size = get_size(['-Oz'])
      assert check_size(get_size(['-Oz']), oz_size) == 0, 'deterministic'
      assert check_size(get_size(['-Oz', '-s', 'EVAL_CTORS=1']), oz_size) == 0, 'eval_ctors is on by default in oz'
      assert check_size(get_size(['-Oz', '-s', 'EVAL_CTORS=0']), oz_size) == 1, 'eval_ctors can be turned off'

      linkable_size = get_size(['-Oz', '-s', 'EVAL_CTORS=1', '-s', 'LINKABLE=1'])
      assert check_size(get_size(['-Oz', '-s', 'EVAL_CTORS=0', '-s', 'LINKABLE=1']), linkable_size) == 1, 'noticeable difference in linkable too'

    def test_eval_ctor_ordering(self):
      # ensure order of execution remains correct, even with a bad ctor
      def test(p1, p2, p3, last, expected):
        src = r'''
          #include <stdio.h>
          #include <stdlib.h>
          volatile int total = 0;
          struct C {
            C(int x) {
              volatile int y = x;
              y++;
              y--;
              if (y == 0xf) {
                printf("you can't eval me ahead of time\n"); // bad ctor
              }
              total <<= 4;
              total += int(y);
            }
          };
          C __attribute__((init_priority(%d))) c1(0x5);
          C __attribute__((init_priority(%d))) c2(0x8);
          C __attribute__((init_priority(%d))) c3(%d);
          int main() {
            printf("total is 0x%%x.\n", total);
          }
        ''' % (p1, p2, p3, last)
        create_test_file('src.cpp', src)
        run_process([PYTHON, EMCC, 'src.cpp', '-O2', '-s', 'EVAL_CTORS=1', '-profiling-funcs', '-s', 'WASM=%d' % wasm])
        self.assertContained('total is %s.' % hex(expected), run_js('a.out.js'))
        shutil.copyfile('a.out.js', 'x' + hex(expected) + '.js')
        if wasm:
          shutil.copyfile('a.out.wasm', 'x' + hex(expected) + '.wasm')
          return self.count_wasm_contents('a.out.wasm', 'funcs')
        else:
          return open('a.out.js').read().count('function _')

      print('no bad ctor')
      first  = test(1000, 2000, 3000, 0xe, 0x58e) # noqa
      second = test(3000, 1000, 2000, 0xe, 0x8e5) # noqa
      third  = test(2000, 3000, 1000, 0xe, 0xe58) # noqa
      print(first, second, third)
      assert first == second and second == third
      print('with bad ctor')
      first  = test(1000, 2000, 3000, 0xf, 0x58f) # noqa; 2 will succeed
      second = test(3000, 1000, 2000, 0xf, 0x8f5) # noqa; 1 will succedd
      third  = test(2000, 3000, 1000, 0xf, 0xf58) # noqa; 0 will succeed
      print(first, second, third)
      assert first < second and second < third, [first, second, third]

  @no_wasm_backend('ctor evaller disabled, see https://github.com/emscripten-core/emscripten/issues/9527')
  @uses_canonical_tmp
  @with_env_modify({'EMCC_DEBUG': '1'})
  def test_eval_ctors_debug_output(self):
    for wasm in (1, 0):
      print('wasm', wasm)
      create_test_file('lib.js', r'''
mergeInto(LibraryManager.library, {
  external_thing: function() {}
});
''')
      create_test_file('src.cpp', r'''
  extern "C" void external_thing();
  struct C {
    C() { external_thing(); } // don't remove this!
  };
  C c;
  int main() {}
      ''')
      err = run_process([PYTHON, EMCC, 'src.cpp', '--js-library', 'lib.js', '-Oz', '-s', 'WASM=%d' % wasm], stderr=PIPE).stderr
      self.assertContained('external_thing', err) # the failing call should be mentioned
      if not wasm and not self.is_wasm_backend(): # asm.js will show a stack trace
        self.assertContained('ctorEval.js', err) # with a stack trace
      self.assertContained('ctor_evaller: not successful', err) # with logging

  def test_override_environment(self):
    create_test_file('main.cpp', r'''
      #include <emscripten.h>
      int main() {
        EM_ASM({
          out('environment is WEB? ' + ENVIRONMENT_IS_WEB);
          out('environment is WORKER? ' + ENVIRONMENT_IS_WORKER);
          out('environment is NODE? ' + ENVIRONMENT_IS_NODE);
          out('environment is SHELL? ' + ENVIRONMENT_IS_SHELL);
        });
      }
''')
    # use SINGLE_FILE since we don't want to depend on loading a side .wasm file on the environment in this test;
    # with the wrong env we have very odd failures
    run_process([PYTHON, EMCC, 'main.cpp', '-s', 'SINGLE_FILE=1'])
    src = open('a.out.js').read()
    envs = ['web', 'worker', 'node', 'shell']
    for env in envs:
      for engine in JS_ENGINES:
        if engine == V8_ENGINE:
          continue # ban v8, weird failures
        actual = 'NODE' if engine == NODE_JS else 'SHELL'
        print(env, actual, engine)
        module = {'ENVIRONMENT': env}
        if env != actual:
          # avoid problems with arguments detection, which may cause very odd failures with the wrong environment code
          module['arguments'] = []
        curr = 'var Module = %s;\n' % str(module)
        print('    ' + curr)
        create_test_file('test.js', curr + src)
        seen = run_js('test.js', engine=engine, stderr=PIPE, full_output=True, assert_returncode=None)
        self.assertContained('Module.ENVIRONMENT has been deprecated. To force the environment, use the ENVIRONMENT compile-time option (for example, -s ENVIRONMENT=web or -s ENVIRONMENT=node', seen)

  def test_warn_no_filesystem(self):
    WARNING = 'Filesystem support (FS) was not included. The problem is that you are using files from JS, but files were not used from C/C++, so filesystem support was not auto-included. You can force-include filesystem support with  -s FORCE_FILESYSTEM=1'

    run_process([PYTHON, EMCC, path_from_root('tests', 'hello_world.c')])
    seen = run_js('a.out.js', stderr=PIPE)
    assert WARNING not in seen

    def test(contents):
      create_test_file('src.cpp', r'''
  #include <stdio.h>
  #include <emscripten.h>
  int main() {
    EM_ASM({ %s });
    printf("hello, world!\n");
    return 0;
  }
  ''' % contents)
      run_process([PYTHON, EMCC, 'src.cpp'])
      self.assertContained(WARNING, run_js('a.out.js', stderr=PIPE, assert_returncode=None))

    # might appear in handwritten code
    test("FS.init()")
    test("FS.createPreloadedFile('waka waka, just warning check')")
    test("FS.createDataFile('waka waka, just warning check')")
    test("FS.analyzePath('waka waka, just warning check')")
    test("FS.loadFilesFromDB('waka waka, just warning check')")
    # might appear in filesystem code from a separate script tag
    test("Module['FS_createDataFile']('waka waka, just warning check')")
    test("Module['FS_createPreloadedFile']('waka waka, just warning check')")

    # text is in the source when needed, but when forcing FS, it isn't there
    run_process([PYTHON, EMCC, 'src.cpp'])
    self.assertContained(WARNING, open('a.out.js').read())
    run_process([PYTHON, EMCC, 'src.cpp', '-s', 'FORCE_FILESYSTEM=1']) # forcing FS means no need
    self.assertNotContained(WARNING, open('a.out.js').read())
    run_process([PYTHON, EMCC, 'src.cpp', '-s', 'ASSERTIONS=0']) # no assertions, no need
    self.assertNotContained(WARNING, open('a.out.js').read())
    run_process([PYTHON, EMCC, 'src.cpp', '-O2']) # optimized, so no assertions
    self.assertNotContained(WARNING, open('a.out.js').read())

  def test_warn_module_print_err(self):
    ERROR = 'was not exported. add it to EXTRA_EXPORTED_RUNTIME_METHODS (see the FAQ)'

    def test(contents, expected, args=[]):
      create_test_file('src.cpp', r'''
  #include <emscripten.h>
  int main() {
    EM_ASM({ %s });
    return 0;
  }
  ''' % contents)
      run_process([PYTHON, EMCC, 'src.cpp'] + args)
      self.assertContained(expected, run_js('a.out.js', stderr=STDOUT, assert_returncode=None))

    # error shown (when assertions are on)
    test("Module.print('x')", ERROR)
    test("Module['print']('x')", ERROR)
    test("Module.printErr('x')", ERROR)
    test("Module['printErr']('x')", ERROR)

    # when exported, all good
    test("Module['print']('print'); Module['printErr']('err'); ", 'print\nerr', ['-s', 'EXTRA_EXPORTED_RUNTIME_METHODS=["print", "printErr"]'])

  def test_warn_unexported_main(self):
    WARNING = 'main() is in the input files, but "_main" is not in EXPORTED_FUNCTIONS, which means it may be eliminated as dead code. Export it if you want main() to run.'

    proc = run_process([PYTHON, EMCC, path_from_root('tests', 'hello_world.c'), '-s', 'EXPORTED_FUNCTIONS=[]'], stderr=PIPE)
    self.assertContained(WARNING, proc.stderr)

  def test_arc4random(self):
    create_test_file('src.c', r'''
#include <stdlib.h>
#include <stdio.h>

int main() {
  printf("%d\n", arc4random());
  printf("%d\n", arc4random());
}
    ''')
    run_process([PYTHON, EMCC, 'src.c', '-Wno-implicit-function-declaration'])

    self.assertContained('0\n740882966\n', run_js('a.out.js'))

  ############################################################
  # Function eliminator tests
  ############################################################
  def normalize_line_endings(self, input):
    return input.replace('\r\n', '\n').replace('\n\n', '\n').replace('\n\n', '\n')

  def get_file_contents(self, file):
    file_contents = ""
    with open(file) as fout:
      file_contents = "".join(fout.readlines())

    file_contents = self.normalize_line_endings(file_contents)

    return file_contents

  def function_eliminator_test_helper(self, input_file, expected_output_file, use_hash_info=False):
    input_file = path_from_root('tests', 'optimizer', input_file)
    expected_output_file = path_from_root('tests', 'optimizer', expected_output_file)
    command = [path_from_root('tools', 'eliminate-duplicate-functions.js'), input_file, '--no-minimize-whitespace', '--use-asm-ast']

    if use_hash_info:
      command.append('--use-hash-info')

    proc = run_process(NODE_JS + command, stdin=PIPE, stderr=PIPE, stdout=PIPE)
    assert proc.stderr == '', proc.stderr
    expected_output = self.get_file_contents(expected_output_file)
    output = self.normalize_line_endings(proc.stdout)

    self.assertIdentical(expected_output, output)

  def test_function_eliminator_simple(self):
    self.function_eliminator_test_helper('test-function-eliminator-simple.js',
                                         'test-function-eliminator-simple-output.js')

  def test_function_eliminator_replace_function_call(self):
    self.function_eliminator_test_helper('test-function-eliminator-replace-function-call.js',
                                         'test-function-eliminator-replace-function-call-output.js')

  def test_function_eliminator_replace_function_call_two_passes(self):
    self.function_eliminator_test_helper('test-function-eliminator-replace-function-call-output.js',
                                         'test-function-eliminator-replace-function-call-two-passes-output.js')

  def test_function_eliminator_replace_array_value(self):
    output_file = 'output.js'

    try:
      shared.safe_copy(path_from_root('tests', 'optimizer', 'test-function-eliminator-replace-array-value.js'), output_file)

      tools.duplicate_function_eliminator.run(output_file)

      output_file_contents = self.get_file_contents(output_file)

      expected_file_contents = self.get_file_contents(path_from_root('tests', 'optimizer', 'test-function-eliminator-replace-array-value-output.js'))

      self.assertIdentical(output_file_contents, expected_file_contents)
    finally:
      tools.tempfiles.try_delete(output_file)

  def test_function_eliminator_replace_object_value_assignment(self):
    self.function_eliminator_test_helper('test-function-eliminator-replace-object-value-assignment.js',
                                         'test-function-eliminator-replace-object-value-assignment-output.js')

  def test_function_eliminator_variable_clash(self):
    self.function_eliminator_test_helper('test-function-eliminator-variable-clash.js',
                                         'test-function-eliminator-variable-clash-output.js')

  def test_function_eliminator_replace_variable_value(self):
    self.function_eliminator_test_helper('test-function-eliminator-replace-variable-value.js',
                                         'test-function-eliminator-replace-variable-value-output.js')

  @no_wasm_backend('tests native asm.js optimizer, which is never build for wasm backend')
  def test_function_eliminator_double_parsed_correctly(self):
    # This is a test that makes sure that when we perform final optimization on
    # the JS file, doubles are preserved (and not converted to ints).
    output_file = 'output.js'

    try:
      shared.safe_copy(path_from_root('tests', 'optimizer', 'test-function-eliminator-double-parsed-correctly.js'), output_file)

      # Run duplicate function elimination
      tools.duplicate_function_eliminator.run(output_file)

      # Run last opts
      shutil.move(tools.js_optimizer.run(output_file, ['last', 'asm']), output_file)
      output_file_contents = self.get_file_contents(output_file)

      # Compare
      expected_file_contents = self.get_file_contents(path_from_root('tests', 'optimizer', 'test-function-eliminator-double-parsed-correctly-output.js'))
      self.assertIdentical(expected_file_contents, output_file_contents)
    finally:
      tools.tempfiles.try_delete(output_file)

  # Now do the same, but using a pre-generated equivalent function hash info that
  # comes in handy for parallel processing
  def test_function_eliminator_simple_with_hash_info(self):
    self.function_eliminator_test_helper('test-function-eliminator-simple-with-hash-info.js',
                                         'test-function-eliminator-simple-output.js',
                                         use_hash_info=True)

  def test_function_eliminator_replace_function_call_with_hash_info(self):
    self.function_eliminator_test_helper('test-function-eliminator-replace-function-call-with-hash-info.js',
                                         'test-function-eliminator-replace-function-call-output.js',
                                         use_hash_info=True)

  def test_function_eliminator_replace_function_call_two_passes_with_hash_info(self):
    self.function_eliminator_test_helper('test-function-eliminator-replace-function-call-output-with-hash-info.js',
                                         'test-function-eliminator-replace-function-call-two-passes-output.js',
                                         use_hash_info=True)

  def test_function_eliminator_replace_object_value_assignment_with_hash_info(self):
    self.function_eliminator_test_helper('test-function-eliminator-replace-object-value-assignment-with-hash-info.js',
                                         'test-function-eliminator-replace-object-value-assignment-output.js',
                                         use_hash_info=True)

  def test_function_eliminator_variable_clash_with_hash_info(self):
    self.function_eliminator_test_helper('test-function-eliminator-variable-clash-with-hash-info.js',
                                         'test-function-eliminator-variable-clash-output.js',
                                         use_hash_info=True)

  def test_function_eliminator_replace_variable_value_with_hash_info(self):
    self.function_eliminator_test_helper('test-function-eliminator-replace-variable-value-with-hash-info.js',
                                         'test-function-eliminator-replace-variable-value-output.js',
                                         use_hash_info=True)

  @no_wasm_backend('uses CYBERDWARF')
  def test_cyberdwarf_pointers(self):
    run_process([PYTHON, EMCC, path_from_root('tests', 'debugger', 'test_pointers.cpp'), '-Oz', '-s', 'CYBERDWARF=1',
                 '-std=c++11', '--pre-js', path_from_root('tests', 'debugger', 'test_preamble.js'), '-o', 'test_pointers.js'])
    run_js('test_pointers.js', engine=NODE_JS)

  @no_wasm_backend('uses CYBERDWARF')
  def test_cyberdwarf_union(self):
    run_process([PYTHON, EMCC, path_from_root('tests', 'debugger', 'test_union.cpp'), '-Oz', '-s', 'CYBERDWARF=1',
                 '-std=c++11', '--pre-js', path_from_root('tests', 'debugger', 'test_preamble.js'), '-o', 'test_union.js'])
    run_js('test_union.js', engine=NODE_JS)

  def test_source_file_with_fixed_language_mode(self):
    create_test_file('src_tmp_fixed_lang', '''
#include <string>
#include <iostream>

int main() {
  std::cout << "Test_source_fixed_lang_hello" << std::endl;
  return 0;
}
    ''')
    run_process([PYTHON, EMCC, '-Wall', '-std=c++14', '-x', 'c++', 'src_tmp_fixed_lang'])
    self.assertContained("Test_source_fixed_lang_hello", run_js('a.out.js'))

    stderr = self.expect_fail([PYTHON, EMCC, '-Wall', '-std=c++14', 'src_tmp_fixed_lang'])
    self.assertContained("Input file has an unknown suffix, don't know what to do with it!", stderr)

  def test_disable_inlining(self):
    create_test_file('test.c', r'''
#include <stdio.h>

void foo() {
  printf("foo\n");
}

int main() {
  foo();
  return 0;
}
''')
    # Without the 'INLINING_LIMIT=1', -O2 inlines foo()
    cmd = [PYTHON, EMCC, 'test.c', '-O2', '-o', 'test.bc', '-s', 'INLINING_LIMIT=1']
    if self.is_wasm_backend():
      cmd += ['-s', 'WASM_OBJECT_FILES=0']
    run_process(cmd)
    # If foo() had been wrongly inlined above, internalizing foo and running
    # global DCE makes foo DCE'd
    Building.llvm_opt('test.bc', ['-internalize', '-internalize-public-api-list=main', '-globaldce'], 'test2.bc')

    # To this test to be successful, foo() shouldn't have been inlined above and
    # foo() should be in the function list
    syms = Building.llvm_nm('test2.bc', include_internal=True)
    assert 'foo' in syms.defs, 'foo() should not be inlined'

  @no_wasm_backend('--separate-asm')
  def test_output_eol(self):
    # --separate-asm only makes sense without wasm (no asm.js with wasm)
    for params in [[], ['--separate-asm', '-s', 'WASM=0'], ['--proxy-to-worker'], ['--proxy-to-worker', '--separate-asm', '-s', 'WASM=0']]:
      for output_suffix in ['html', 'js']:
        for eol in ['windows', 'linux']:
          files = ['a.js']
          if '--separate-asm' in params:
            files += ['a.asm.js']
          if output_suffix == 'html':
            files += ['a.html']
          cmd = [PYTHON, EMCC, path_from_root('tests', 'hello_world.c'), '-o', 'a.' + output_suffix, '--output_eol', eol] + params
          run_process(cmd)
          for f in files:
            print(str(cmd) + ' ' + str(params) + ' ' + eol + ' ' + f)
            assert os.path.isfile(f)
            if eol == 'linux':
              expected_ending = '\n'
            else:
              expected_ending = '\r\n'

            ret = tools.line_endings.check_line_endings(f, expect_only=expected_ending)
            assert ret == 0

          for f in files:
            try_delete(f)

  @no_wasm_backend('asm2wasm specific')
  @uses_canonical_tmp
  def test_binaryen_opts(self):
    with env_modify({'EMCC_DEBUG': '1'}):
      for args, expect_js_opts, expect_wasm_opts, expect_only_wasm in [
          ([], False, False, True),
          (['-O0'], False, False, True),
          (['-O1'], False, True, True),
          (['-O2'], False, True, True),
          (['-O2', '--js-opts', '1'], True, True, False), # user asked
          (['-O2', '-s', 'EMTERPRETIFY=1'], True, True, False), # option forced
          (['-O2', '-s', 'EMTERPRETIFY=1', '-s', 'ALLOW_MEMORY_GROWTH=1'], True, True, False), # option forced, and also check growth does not interfere
          (['-O2', '-s', 'EVAL_CTORS=1'], False, True, True), # ctor evaller turned off since only-wasm
          (['-O3'], False, True, True),
          (['-Os'], False, True, True),
          (['-Oz'], False, True, True), # ctor evaller turned off since only-wasm
        ]:
        try_delete('a.out.js')
        try_delete('a.out.wast')
        cmd = [PYTHON, EMCC, path_from_root('tests', 'core', 'test_i64.c')] + args
        print(args, 'js opts:', expect_js_opts, 'only-wasm:', expect_only_wasm, '   ', ' '.join(cmd))
        err = run_process(cmd, stdout=PIPE, stderr=PIPE).stderr
        assert expect_js_opts == ('applying js optimization passes:' in err), err
        if not self.is_wasm_backend():
          assert expect_only_wasm == ('-emscripten-only-wasm' in err and '--wasm-only' in err), err # check both flag to fastcomp and to asm2wasm
        wast = run_process([os.path.join(Building.get_binaryen_bin(), 'wasm-dis'), 'a.out.wasm'], stdout=PIPE).stdout
        # i64s
        i64s = wast.count('(i64.')
        print('    seen i64s:', i64s)
        assert expect_only_wasm == (i64s > 30), 'i64 opts can be emitted in only-wasm mode, but not normally' # note we emit a few i64s even without wasm-only, when we replace udivmoddi (around 15 such)
        selects = wast.count('(select')
        print('    seen selects:', selects)
        if expect_wasm_opts:
          # when optimizing we should create selects
          self.assertGreater(selects, 15)
        else:
          # when not optimizing for size we should not
          self.assertEqual(selects, 0)
        # asm2wasm opt line
        asm2wasm_line = [line for line in err.split('\n') if 'asm2wasm' in line]
        asm2wasm_line = '' if not asm2wasm_line else asm2wasm_line[0]
        if '-O0' in args or '-O' not in str(args):
          assert '-O' not in asm2wasm_line, 'no opts should be passed to asm2wasm: ' + asm2wasm_line
        else:
          opts_str = args[0]
          assert opts_str.startswith('-O')
          assert opts_str in asm2wasm_line, 'expected opts: ' + asm2wasm_line

  @no_wasm_backend('fastcomp specific')
  def test_binaryen_and_precise_f32(self):
    for args, expect in [
        ([], True),
        (['-s', 'PRECISE_F32=0'], True), # disabled, but no asm.js, so we definitely want f32
        (['-s', 'PRECISE_F32=1'], True),
        (['-s', 'PRECISE_F32=2'], True),
      ]:
      print(args, expect)
      try_delete('a.out.js')
      err = run_process([PYTHON, EMCC, '-v', path_from_root('tests', 'hello_world.cpp'), '-s', 'BINARYEN=1'] + args, stderr=PIPE).stderr
      assert expect == (' -emscripten-precise-f32' in err), err
      self.assertContained('hello, world!', run_js('a.out.js'))

  def test_binaryen_names(self):
    sizes = {}
    for args, expect_names in [
        ([], False),
        (['-g'], True),
        (['-O1'], False),
        (['-O2'], False),
        (['-O2', '-g'], True),
        (['-O2', '-g1'], False),
        (['-O2', '-g2'], True),
        (['-O2', '--profiling'], True),
        (['-O2', '--profiling-funcs'], True),
      ]:
      print(args, expect_names)
      try_delete('a.out.js')
      # we use dlmalloc here, as emmalloc has a bunch of asserts that contain the text "malloc" in them, which makes counting harder
      run_process([PYTHON, EMCC, path_from_root('tests', 'hello_world.cpp')] + args + ['-s', 'MALLOC="dlmalloc"'])
      code = open('a.out.wasm', 'rb').read()
      if expect_names:
        # name section adds the name of malloc (there is also another one for the export)
        self.assertEqual(code.count(b'malloc'), 2)
      else:
        # should be just malloc for the export
        self.assertEqual(code.count(b'malloc'), 1)
      sizes[str(args)] = os.path.getsize('a.out.wasm')
    print(sizes)
    self.assertLess(sizes["['-O2']"], sizes["['-O2', '--profiling-funcs']"], 'when -profiling-funcs, the size increases due to function names')

  def test_binaryen_warn_mem(self):
    # if user changes TOTAL_MEMORY at runtime, the wasm module may not accept the memory import if it is too big/small
    create_test_file('pre.js', 'var Module = { TOTAL_MEMORY: 50 * 1024 * 1024 };\n')
    run_process([PYTHON, EMCC, path_from_root('tests', 'hello_world.cpp'), '-s', 'TOTAL_MEMORY=' + str(16 * 1024 * 1024), '--pre-js', 'pre.js', '-s', 'WASM_ASYNC_COMPILATION=0'])
    out = run_js('a.out.js', full_output=True, stderr=PIPE, assert_returncode=None)
    self.assertContained('LinkError', out)
    self.assertContained('Memory size incompatibility issues may be due to changing TOTAL_MEMORY at runtime to something too large. Use ALLOW_MEMORY_GROWTH to allow any size memory (and also make sure not to set TOTAL_MEMORY at runtime to something smaller than it was at compile time).', out)
    self.assertNotContained('hello, world!', out)
    # and with memory growth, all should be good
    run_process([PYTHON, EMCC, path_from_root('tests', 'hello_world.cpp'), '-s', 'TOTAL_MEMORY=' + str(16 * 1024 * 1024), '--pre-js', 'pre.js', '-s', 'ALLOW_MEMORY_GROWTH=1', '-s', 'WASM_ASYNC_COMPILATION=0'])
    self.assertContained('hello, world!', run_js('a.out.js'))

  @no_wasm_backend('asm.js specific')
  def test_binaryen_asmjs_outputs(self):
    # Test that an .asm.js file is outputted exactly when it is requested.
    for args, output_asmjs in [
      ([], False),
      (['-s', 'MAIN_MODULE=2'], False),
    ]:
      with temp_directory(self.get_dir()) as temp_dir:
        cmd = [PYTHON, EMCC, path_from_root('tests', 'hello_world.c'), '-o', os.path.join(temp_dir, 'a.js')] + args
        print(' '.join(cmd))
        run_process(cmd)
        if output_asmjs:
          self.assertExists(os.path.join(temp_dir, 'a.asm.js'))
        self.assertNotExists(os.path.join(temp_dir, 'a.temp.asm.js'))

    # Test that outputting to .wasm does not nuke an existing .asm.js file, if
    # user wants to manually dual-deploy both to same directory.
    with temp_directory(self.get_dir()) as temp_dir:
      cmd = [PYTHON, EMCC, path_from_root('tests', 'hello_world.c'), '-s', 'WASM=0', '-o', os.path.join(temp_dir, 'a.js'), '--separate-asm']
      print(' '.join(cmd))
      run_process(cmd)
      self.assertExists(os.path.join(temp_dir, 'a.asm.js'))

      cmd = [PYTHON, EMCC, path_from_root('tests', 'hello_world.c'), '-o', os.path.join(temp_dir, 'a.js')]
      print(' '.join(cmd))
      run_process(cmd)
      self.assertExists(os.path.join(temp_dir, 'a.asm.js'))
      self.assertExists(os.path.join(temp_dir, 'a.wasm'))

      assert not os.path.exists(os.path.join(temp_dir, 'a.temp.asm.js'))

  def test_binaryen_mem(self):
    for args, expect_initial, expect_max in [
        (['-s', 'TOTAL_MEMORY=20971520'], 320, 320),
        (['-s', 'TOTAL_MEMORY=20971520', '-s', 'ALLOW_MEMORY_GROWTH=1'], 320, None),
        (['-s', 'TOTAL_MEMORY=20971520',                                '-s', 'WASM_MEM_MAX=41943040'], 320, 640),
        (['-s', 'TOTAL_MEMORY=20971520', '-s', 'ALLOW_MEMORY_GROWTH=1', '-s', 'WASM_MEM_MAX=41943040'], 320, 640),
      ]:
      cmd = [PYTHON, EMCC, path_from_root('tests', 'hello_world.c'), '-s', 'WASM=1', '-O2'] + args
      print(' '.join(cmd))
      run_process(cmd)
      wast = run_process([os.path.join(Building.get_binaryen_bin(), 'wasm-dis'), 'a.out.wasm'], stdout=PIPE).stdout
      for line in wast:
        if '(import "env" "memory" (memory ' in line:
          parts = line.strip().replace('(', '').replace(')', '').split(' ')
          print(parts)
          self.assertEqual(parts[5], str(expect_initial))
          if not expect_max:
            self.assertEqual(len(parts), 6)
          else:
            self.assertEqual(parts[6], str(expect_max))

  def test_invalid_mem(self):
    # A large amount is fine, multiple of 16MB or not
    run_process([PYTHON, EMCC, path_from_root('tests', 'hello_world.c'), '-s', 'TOTAL_MEMORY=33MB'])
    run_process([PYTHON, EMCC, path_from_root('tests', 'hello_world.c'), '-s', 'TOTAL_MEMORY=32MB'])

    # But not in asm.js
    if not self.is_wasm_backend():
      ret = self.expect_fail([PYTHON, EMCC, '-s', 'WASM=0', path_from_root('tests', 'hello_world.c'), '-s', 'TOTAL_MEMORY=33MB'])
      self.assertContained('TOTAL_MEMORY must be a multiple of 16MB', ret)

    # A tiny amount is fine in wasm
    run_process([PYTHON, EMCC, path_from_root('tests', 'hello_world.c'), '-s', 'TOTAL_MEMORY=65536', '-s', 'TOTAL_STACK=1024'])
    # And the program works!
    self.assertContained('hello, world!', run_js('a.out.js'))

    # But not in asm.js
    if not self.is_wasm_backend():
      ret = self.expect_fail([PYTHON, EMCC, path_from_root('tests', 'hello_world.c'), '-s', 'TOTAL_MEMORY=65536', '-s', 'WASM=0'])
      self.assertContained('TOTAL_MEMORY must be at least 16MB', ret)

    # Must be a multiple of 64KB
    ret = self.expect_fail([PYTHON, EMCC, path_from_root('tests', 'hello_world.c'), '-s', 'TOTAL_MEMORY=33554433']) # 32MB + 1 byte
    self.assertContained('TOTAL_MEMORY must be a multiple of 64KB', ret)

    run_process([PYTHON, EMCC, path_from_root('tests', 'hello_world.c'), '-s', 'WASM_MEM_MAX=33MB'])

    ret = self.expect_fail([PYTHON, EMCC, path_from_root('tests', 'hello_world.c'), '-s', 'WASM_MEM_MAX=34603009']) # 33MB + 1 byte
    self.assertContained('WASM_MEM_MAX must be a multiple of 64KB', ret)

  def test_invalid_output_dir(self):
    ret = self.expect_fail([PYTHON, EMCC, path_from_root('tests', 'hello_world.c'), '-o', os.path.join('NONEXISTING_DIRECTORY', 'out.js')])
    self.assertContained('specified output file (NONEXISTING_DIRECTORY%sout.js) is in a directory that does not exist' % os.path.sep, ret)

  def test_binaryen_ctors(self):
    # ctor order must be identical to js builds, deterministically
    create_test_file('src.cpp', r'''
      #include <stdio.h>
      struct A {
        A() { puts("constructing A!"); }
      };
      A a;
      struct B {
        B() { puts("constructing B!"); }
      };
      B b;
      int main() {}
    ''')
    run_process([PYTHON, EMCC, 'src.cpp'])
    correct = run_js('a.out.js')
    for args in [[], ['-s', 'RELOCATABLE=1']]:
      print(args)
      run_process([PYTHON, EMCC, 'src.cpp', '-s', 'WASM=1', '-o', 'b.out.js'] + args)
      seen = run_js('b.out.js')
      assert correct == seen, correct + '\n vs \n' + seen

  # test debug info and debuggability of JS output
  @uses_canonical_tmp
  def test_binaryen_debug(self):
    with env_modify({'EMCC_DEBUG': '1'}):
      for args, expect_dash_g, expect_emit_text, expect_clean_js, expect_whitespace_js, expect_closured in [
          (['-O0'], False, False, False, True, False),
          (['-O0', '-g1'], False, False, False, True, False),
          (['-O0', '-g2'], True, False, False, True, False), # in -g2+, we emit -g to asm2wasm so function names are saved
          (['-O0', '-g'], True, True, False, True, False),
          (['-O0', '--profiling-funcs'], True, False, False, True, False),
          (['-O1'],        False, False, False, True, False),
          (['-O2'],        False, False, True,  False, False),
          (['-O2', '-g1'], False, False, True,  True, False),
          (['-O2', '-g'],  True,  True,  False, True, False),
          (['-O2', '--closure', '1'],         False, False, True, False, True),
          (['-O2', '--closure', '1', '-g1'],  False, False, True, True,  True),
          (['-O2', '--js-opts', '1'], False, False, True,  False, False),
        ]:
        print(args, expect_dash_g, expect_emit_text)
        try_delete('a.out.wast')
        cmd = [PYTHON, EMCC, path_from_root('tests', 'hello_world.cpp'), '-s', 'WASM=1'] + args
        print(' '.join(cmd))
        err = run_process(cmd, stdout=PIPE, stderr=PIPE).stderr
        if not self.is_wasm_backend():
          asm2wasm_line = [x for x in err.split('\n') if 'asm2wasm' in x][0]
          asm2wasm_line = asm2wasm_line.strip() + ' ' # ensure it ends with a space, for simpler searches below
          print('|' + asm2wasm_line + '|')
          assert expect_dash_g == (' -g ' in asm2wasm_line)
          assert expect_emit_text == (' -S ' in asm2wasm_line)
          if expect_emit_text:
            text = open('a.out.wast').read()
            assert ';;' in text, 'must see debug info comment'
            assert 'hello_world.cpp:12' in text, 'must be file:line info'
        js = open('a.out.js').read()
        assert expect_clean_js == ('// ' not in js), 'cleaned-up js must not have comments'
        assert expect_whitespace_js == ('{\n  ' in js), 'whitespace-minified js must not have excess spacing'
        assert expect_closured == ('var a;' in js or 'var a,' in js or 'var a=' in js or 'var a ' in js), 'closured js must have tiny variable names'

  @uses_canonical_tmp
  def test_binaryen_ignore_implicit_traps(self):
    sizes = []
    with env_modify({'EMCC_DEBUG': '1'}):
      for args, expect in [
          ([], False),
          (['-s', 'BINARYEN_IGNORE_IMPLICIT_TRAPS=1'], True),
        ]:
        print(args, expect)
        cmd = [PYTHON, EMCC, path_from_root('tests', 'hello_libcxx.cpp'), '-s', 'WASM=1', '-O3'] + args
        print(' '.join(cmd))
        err = run_process(cmd, stdout=PIPE, stderr=PIPE).stderr
        self.assertContainedIf('--ignore-implicit-traps ', err, expect)
        sizes.append(os.path.getsize('a.out.wasm'))
    print('sizes:', sizes)
    # sizes must be different, as the flag has an impact
    self.assertEqual(len(set(sizes)), 2)

  @no_fastcomp('BINARYEN_PASSES is used to optimize only in the wasm backend (fastcomp uses flags to asm2wasm)')
  def test_binaryen_passes(self):
    def build(args=[]):
      return run_process([PYTHON, EMCC, path_from_root('tests', 'hello_world.cpp'), '-s', 'WASM=1', '-O3'] + args, stdout=PIPE).stdout

    build()
    base_size = os.path.getsize('a.out.wasm')
    build(['-s', 'BINARYEN_PASSES="--metrics"'])
    replace_size = os.path.getsize('a.out.wasm')
    # replacing the default -O3 etc. increases code size
    self.assertLess(base_size, replace_size)
    out = build(['-s', 'BINARYEN_EXTRA_PASSES="--metrics"'])
    add_size = os.path.getsize('a.out.wasm')
    # adding --metrics does not affect code size
    self.assertEqual(base_size, add_size)
    # and --metrics output appears
    self.assertContained('[funcs]', out)

  def assertFileContents(self, filename, contents):
    if os.environ.get('EMTEST_REBASELINE'):
      with open(filename, 'w') as f:
        f.write(contents)
      return

    expected_content = open(filename).read()
    self.assertTextDataIdentical(expected_content, contents,
                                 "Run with EMTEST_REBASELINE=1 to automatically update expectations")

  def run_metadce_test(self, filename, args, expected_sent, expected_exists,
                       expected_not_exists, expected_size, expected_imports,
                       expected_exports, expected_funcs):
    size_slack = 0.05

    # in -Os, -Oz, we remove imports wasm doesn't need
    print('Running metadce test: %s:' % filename, args, expected_sent, expected_exists, expected_not_exists, expected_size, expected_imports, expected_exports, expected_funcs)
    filename = path_from_root('tests', 'other', 'metadce', filename)

    def clean_arg(arg):
      return arg.replace('-', '')

    def args_to_filename(args):
      result = ''
      for a in args:
        if a == '-s':
          continue
        a = a.replace('-', '')
        a = a.replace('=1', '')
        a = a.replace('=[]', '_NONE')
        a = a.replace('=', '_')
        if a:
          result += '_' + a

      return result

    expected_basename = os.path.splitext(filename)[0]
    if not self.is_wasm_backend():
      expected_basename += '_fastcomp'
    expected_basename += args_to_filename(args)

    run_process([PYTHON, EMCC, filename, '-g2'] + args)
    # find the imports we send from JS
    js = open('a.out.js').read()
    start = js.find('asmLibraryArg = ')
    end = js.find('}', start) + 1
    start = js.find('{', start)
    relevant = js[start + 2:end - 2]
    relevant = relevant.replace(' ', '').replace('"', '').replace("'", '').split(',')
    sent = [x.split(':')[0].strip() for x in relevant]
    sent = [x for x in sent if x]
    sent.sort()

    if expected_sent is not None:
      sent_file = expected_basename + '.sent'
      sent_data = '\n'.join(sent) + '\n'
      self.assertFileContents(sent_file, sent_data)
      self.assertEqual(len(sent), expected_sent)

    for exists in expected_exists:
      self.assertIn(exists, sent)
    for not_exists in expected_not_exists:
      self.assertNotIn(not_exists, sent)

    wasm_size = os.path.getsize('a.out.wasm')
    if expected_size is not None:
      ratio = abs(wasm_size - expected_size) / float(expected_size)
      print('  seen wasm size: %d (expected: %d), ratio to expected: %f' % (wasm_size, expected_size, ratio))
    self.assertLess(ratio, size_slack)
    imports, exports, funcs = parse_wasm('a.out.wasm')
    imports.sort()
    exports.sort()
    funcs.sort()

    # filter out _NNN suffixed that can be the result of bitcode linking when
    # internal symbol names collide.
    def strip_numeric_suffixes(funcname):
      parts = funcname.split('_')
      while parts:
        if parts[-1].isdigit():
          parts.pop()
        else:
          break
      return '_'.join(parts)

    funcs = [strip_numeric_suffixes(f) for f in funcs]

    if expected_imports is not None:
      filename = expected_basename + '.imports'
      data = '\n'.join(imports) + '\n'
      self.assertFileContents(filename, data)
      self.assertEqual(len(imports), expected_imports)

    if expected_exports is not None:
      filename = expected_basename + '.exports'
      data = '\n'.join(exports) + '\n'
      self.assertFileContents(filename, data)
      self.assertEqual(len(exports), expected_exports)

    if expected_funcs is not None:
      filename = expected_basename + '.funcs'
      data = '\n'.join(funcs) + '\n'
      self.assertFileContents(filename, data)
      self.assertEqual(len(funcs), expected_funcs)

  @parameterized({
    'O0': ([],       6, [], ['waka'],  9211,  5, 12, 18), # noqa
    'O1': (['-O1'],  4, [], ['waka'],  7886,  2, 11, 12), # noqa
    'O2': (['-O2'],  4, [], ['waka'],  7871,  2, 11, 11), # noqa
    # in -O3, -Os and -Oz we metadce, and they shrink it down to the minimal output we want
    'O3': (['-O3'],  2, [], [],          85,  0,  2,  2), # noqa
    'Os': (['-Os'],  2, [], [],          85,  0,  2,  2), # noqa
    'Oz': (['-Oz'],  2, [], [],          85,  0,  2,  2), # noqa
  })
  @no_fastcomp()
  def test_binaryen_metadce_minimal(self, *args):
    self.run_metadce_test('minimal.c', *args)

  @parameterized({
    'O0': ([],      25, ['abort'], ['waka'], 22712, 16, 15, 29), # noqa
    'O1': (['-O1'], 16, ['abort'], ['waka'], 10450,  4, 11, 12), # noqa
    'O2': (['-O2'], 16, ['abort'], ['waka'], 10440,  4, 11, 12), # noqa
    # in -O3, -Os and -Oz we metadce, and they shrink it down to the minimal output we want
    'O3': (['-O3'],  4, [],        [],          55,  0,  1, 1), # noqa
    'Os': (['-Os'],  4, [],        [],          55,  0,  1, 1), # noqa
    'Oz': (['-Oz'],  4, [],        [],          55,  0,  1, 1), # noqa
  })
  @no_wasm_backend()
  def test_binaryen_metadce_minimal_fastcomp(self, *args):
    self.run_metadce_test('minimal.c', *args)

  @no_fastcomp()
  def test_binaryen_metadce_cxx(self):
    # test on libc++: see effects of emulated function pointers
    self.run_metadce_test('hello_libcxx.cpp', ['-O2'], 19, [], ['waka'], 226582, 17, 33, None) # noqa

  @parameterized({
<<<<<<< HEAD
    'normal': (['-O2'], 39, ['abort'], ['waka'], 186423, 23, 37, 541), # noqa
    'emulated_function_pointers':
              (['-O2', '-s', 'EMULATED_FUNCTION_POINTERS=1'],
                        39, ['abort'], ['waka'], 188310, 23, 38, 521), # noqa
=======
    'normal': (['-O2'], 39, ['abort'], ['waka'], 186423, 23, 37, 542), # noqa
    'emulated_function_pointers':
              (['-O2', '-s', 'EMULATED_FUNCTION_POINTERS=1'],
                        39, ['abort'], ['waka'], 188310, 23, 38, 522), # noqa
>>>>>>> 69806c32
  })
  @no_wasm_backend()
  def test_binaryen_metadce_cxx_fastcomp(self, *args):
    # test on libc++: see effects of emulated function pointers
    self.run_metadce_test('hello_libcxx.cpp', *args)

  @parameterized({
    'O0': ([],       9, [], ['waka'], 22185,  8,  17, 57), # noqa
    'O1': (['-O1'],  7, [], ['waka'], 10415,  6,  14, 31), # noqa
    'O2': (['-O2'],  7, [], ['waka'], 10183,  6,  14, 24), # noqa
    'O3': (['-O3'],  4, [], [],        1957,  4,   2, 12), # noqa; in -O3, -Os and -Oz we metadce
    'Os': (['-Os'],  4, [], [],        1963,  4,   2, 12), # noqa
    'Oz': (['-Oz'],  4, [], [],        1929,  4,   2, 12), # noqa
    # finally, check what happens when we export nothing. wasm should be almost empty
    'export_nothing':
          (['-Os', '-s', 'EXPORTED_FUNCTIONS=[]'],
                     2, [], [],          61,  0,   1,  1), # noqa
    # we don't metadce with linkable code! other modules may want stuff
    # don't compare the # of functions in a main module, which changes a lot
    # TODO(sbc): Investivate why the number of exports is order of magnitude
    # larger for wasm backend.
    'main_module_1': (['-O3', '-s', 'MAIN_MODULE=1'],  174, [], [], 517336, None, 1518, None), # noqa
    'main_module_2': (['-O3', '-s', 'MAIN_MODULE=2'],   12, [], [],  10770,   12,   10, None), # noqa
  })
  @no_fastcomp()
  def test_binaryen_metadce_hello(self, *args):
    self.run_metadce_test('hello_world.cpp', *args)

  @parameterized({
    'O0': ([],      27, ['abort'], ['waka'], 42701,  18,   17, 56), # noqa
    'O1': (['-O1'], 19, ['abort'], ['waka'], 13199,   9,   14, 32), # noqa
    'O2': (['-O2'], 19, ['abort'], ['waka'], 12425,   9,   14, 27), # noqa
    'O3': (['-O3'],  7, [],        [],        2045,   6,    2, 14), # noqa; in -O3, -Os and -Oz we metadce
    'Os': (['-Os'],  7, [],        [],        2064,   6,    2, 15), # noqa
    'Oz': (['-Oz'],  7, [],        [],        2045,   6,    2, 14), # noqa
    # finally, check what happens when we export nothing. wasm should be almost empty
    'export_nothing':
           (['-Os', '-s', 'EXPORTED_FUNCTIONS=[]'],
                      4, [],        [],           8,   0,    0,  0), # noqa; totally empty!
    # we don't metadce with linkable code! other modules may want stuff
    # don't compare the # of functions in a main module, which changes a lot
<<<<<<< HEAD
    'main_module_1': (['-O3', '-s', 'MAIN_MODULE=1'], 1601, [], [], 226403, None, 107, None), # noqa
=======
    'main_module_1': (['-O3', '-s', 'MAIN_MODULE=1'], 1602, [], [], 226403, None, 107, None), # noqa
>>>>>>> 69806c32
    'main_module_2': (['-O3', '-s', 'MAIN_MODULE=2'],   13, [], [],  10017,   13,   9,   20), # noqa
  })
  @no_wasm_backend()
  def test_binaryen_metadce_hello_fastcomp(self, *args):
    self.run_metadce_test('hello_world.cpp', *args)

  # ensures runtime exports work, even with metadce
  def test_extra_runtime_exports(self):
    exports = ['stackSave', 'stackRestore', 'stackAlloc']
    run_process([PYTHON, EMCC, path_from_root('tests', 'hello_world.cpp'), '-s', 'WASM=1', '-Os', '-s', 'EXTRA_EXPORTED_RUNTIME_METHODS=%s' % str(exports)])
    js = open('a.out.js').read()
    for export in exports:
      assert ('Module["%s"]' % export) in js, export

  def test_legalize_js_ffi(self):
    # test disabling of JS FFI legalization
    wasm_dis = os.path.join(Building.get_binaryen_bin(), 'wasm-dis')
    for (args, js_ffi) in [
        (['-s', 'LEGALIZE_JS_FFI=1', '-s', 'SIDE_MODULE=1', '-O1', '-s', 'EXPORT_ALL=1'], True),
        (['-s', 'LEGALIZE_JS_FFI=0', '-s', 'SIDE_MODULE=1', '-O1', '-s', 'EXPORT_ALL=1'], False),
        (['-s', 'LEGALIZE_JS_FFI=0', '-s', 'SIDE_MODULE=1', '-O0', '-s', 'EXPORT_ALL=1'], False),
        (['-s', 'LEGALIZE_JS_FFI=0', '-s', 'WARN_ON_UNDEFINED_SYMBOLS=0', '-O0'], False),
      ]:
      if self.is_wasm_backend() and 'SIDE_MODULE=1' in args:
        continue
      print(args)
      try_delete('a.out.wasm')
      try_delete('a.out.wast')
      cmd = [PYTHON, EMCC, path_from_root('tests', 'other', 'ffi.c'), '-g', '-o', 'a.out.js'] + args
      print(' '.join(cmd))
      run_process(cmd)
      run_process([wasm_dis, 'a.out.wasm', '-o', 'a.out.wast'])
      text = open('a.out.wast').read()
      # remove internal comments and extra whitespace
      text = re.sub(r'\(;[^;]+;\)', '', text)
      text = re.sub(r'\$var\$*.', '', text)
      text = re.sub(r'param \$\d+', 'param ', text)
      text = re.sub(r' +', ' ', text)
      # print("text: %s" % text)
      e_add_f32 = re.search(r'func \$_?add_f \(type \$\d+\) \(param f32\) \(param f32\) \(result f32\)', text)
      i_i64_i32 = re.search(r'import .*"_?import_ll" .*\(param i32 i32\) \(result i32\)', text)
      i_f32_f64 = re.search(r'import .*"_?import_f" .*\(param f64\) \(result f64\)', text)
      i_i64_i64 = re.search(r'import .*"_?import_ll" .*\(param i64\) \(result i64\)', text)
      i_f32_f32 = re.search(r'import .*"_?import_f" .*\(param f32\) \(result f32\)', text)
      e_i64_i32 = re.search(r'func \$_?add_ll \(type \$\d+\) \(param i32\) \(param i32\) \(param i32\) \(param i32\) \(result i32\)', text)
      e_f32_f64 = re.search(r'func \$legalstub\$_?add_f \(type \$\d+\) \(param f64\) \(param f64\) \(result f64\)', text)
      e_i64_i64 = re.search(r'func \$_?add_ll \(type \$\d+\) \(param i64\) \(param i64\) \(result i64\)', text)
      assert e_add_f32, 'add_f export missing'
      if js_ffi:
        assert i_i64_i32,     'i64 not converted to i32 in imports'
        assert i_f32_f64,     'f32 not converted to f64 in imports'
        assert not i_i64_i64, 'i64 not converted to i32 in imports'
        assert not i_f32_f32, 'f32 not converted to f64 in imports'
        assert e_i64_i32,     'i64 not converted to i32 in exports'
        assert not e_f32_f64, 'f32 not converted to f64 in exports'
        assert not e_i64_i64, 'i64 not converted to i64 in exports'
      else:
        assert not i_i64_i32, 'i64 converted to i32 in imports'
        assert not i_f32_f64, 'f32 converted to f64 in imports'
        assert i_i64_i64,     'i64 converted to i32 in imports'
        assert i_f32_f32,     'f32 converted to f64 in imports'
        assert not e_i64_i32, 'i64 converted to i32 in exports'
        assert not e_f32_f64, 'f32 converted to f64 in exports'
        assert e_i64_i64,     'i64 converted to i64 in exports'

  def test_no_legalize_js_ffi(self):
    # test minimal JS FFI legalization for invoke and dyncalls
    if self.is_wasm_backend():
      self.skipTest('not testing legalize with main module and wasm backend')
    wasm_dis = os.path.join(Building.get_binaryen_bin(), 'wasm-dis')
    for (args, js_ffi) in [
        (['-s', 'LEGALIZE_JS_FFI=0', '-s', 'MAIN_MODULE=2', '-O3', '-s', 'DISABLE_EXCEPTION_CATCHING=0'], False),
      ]:
      print(args)
      try_delete('a.out.wasm')
      try_delete('a.out.wast')
      with env_modify({'EMCC_FORCE_STDLIBS': 'libc++'}):
        cmd = [PYTHON, EMCC, path_from_root('tests', 'other', 'noffi.cpp'), '-g', '-o', 'a.out.js'] + args
      print(' '.join(cmd))
      run_process(cmd)
      run_process([wasm_dis, 'a.out.wasm', '-o', 'a.out.wast'])
      text = open('a.out.wast').read()
      # remove internal comments and extra whitespace
      text = re.sub(r'\(;[^;]+;\)', '', text)
      text = re.sub(r'\$var\$*.', '', text)
      text = re.sub(r'param \$\d+', 'param ', text)
      text = re.sub(r' +', ' ', text)
      # print("text: %s" % text)
      i_legalimport_i64 = re.search(r'\(import.*\$legalimport\$invoke_j.*', text)
      e_legalstub_i32 = re.search(r'\(func.*\$legalstub\$dyn.*\(type \$\d+\).*\(result i32\)', text)
      assert i_legalimport_i64, 'legal import not generated for invoke call'
      assert e_legalstub_i32, 'legal stub not generated for dyncall'

  def test_export_aliasee(self):
    # build side module
    args = ['-s', 'SIDE_MODULE=1']
    cmd = [PYTHON, EMCC, path_from_root('tests', 'other', 'alias', 'side.c'), '-g', '-o', 'side.wasm'] + args
    print(' '.join(cmd))
    run_process(cmd)

    # build main module
    args = ['-s', 'EXPORTED_FUNCTIONS=["_main", "_foo"]', '-s', 'MAIN_MODULE=2', '-s', 'EXIT_RUNTIME=1']
    cmd = [PYTHON, EMCC, path_from_root('tests', 'other', 'alias', 'main.c'), '-o', 'main.js'] + args
    print(' '.join(cmd))
    run_process(cmd)

    # run the program
    self.assertContained('success', run_js('main.js'))

  def test_sysconf_phys_pages(self):
    def run(args, expected):
      if self.is_wasm_backend() and 'WASM=0' in args:
        return
      cmd = [PYTHON, EMCC, path_from_root('tests', 'unistd', 'sysconf_phys_pages.c')] + args
      print(str(cmd))
      run_process(cmd)
      result = run_js('a.out.js').strip()
      self.assertEqual(result,  str(expected) + ', errno: 0')

    run([], 1024)
    run(['-s', 'TOTAL_MEMORY=32MB'], 2048)
    run(['-s', 'TOTAL_MEMORY=32MB', '-s', 'ALLOW_MEMORY_GROWTH=1'], (2 * 1024 * 1024 * 1024 - 65536) // 16384)
    run(['-s', 'TOTAL_MEMORY=32MB', '-s', 'ALLOW_MEMORY_GROWTH=1', '-s', 'WASM=0'], (2 * 1024 * 1024 * 1024 - 16777216) // 16384)
    run(['-s', 'TOTAL_MEMORY=32MB', '-s', 'BINARYEN=1'], 2048)
    run(['-s', 'TOTAL_MEMORY=32MB', '-s', 'ALLOW_MEMORY_GROWTH=1', '-s', 'BINARYEN=1'], (2 * 1024 * 1024 * 1024 - 65536) // 16384)
    run(['-s', 'TOTAL_MEMORY=32MB', '-s', 'ALLOW_MEMORY_GROWTH=1', '-s', 'BINARYEN=1', '-s', 'WASM_MEM_MAX=128MB'], 2048 * 4)

  def test_wasm_target_and_STANDALONE_WASM(self):
    # STANDALONE_WASM means we never minify imports and exports.
    for opts, potentially_expect_minified_exports_and_imports in (
      ([],                               False),
      (['-s', 'STANDALONE_WASM'],        False),
      (['-O2'],                          False),
      (['-O3'],                          True),
      (['-O3', '-s', 'STANDALONE_WASM'], False),
      (['-Os'],                          True),
    ):
      if 'STANDALONE_WASM' in opts and not self.is_wasm_backend():
        continue
      # targeting .wasm (without .js) means we enable STANDALONE_WASM automatically, and don't minify imports/exports
      for target in ('out.js', 'out.wasm'):
        expect_minified_exports_and_imports = potentially_expect_minified_exports_and_imports and target.endswith('.js')
        standalone = target.endswith('.wasm') or 'STANDALONE_WASM' in opts
        print(opts, potentially_expect_minified_exports_and_imports, target, ' => ', expect_minified_exports_and_imports, standalone)

        self.clear()
        run_process([PYTHON, EMCC, path_from_root('tests', 'hello_world.cpp'), '-o', target] + opts)
        self.assertExists('out.wasm')
        if target.endswith('.wasm'):
          assert not os.path.exists('out.js'), 'only wasm requested'
        wast = run_process([os.path.join(Building.get_binaryen_bin(), 'wasm-dis'), 'out.wasm'], stdout=PIPE).stdout
        wast_lines = wast.split('\n')
        exports = [line.strip().split(' ')[1].replace('"', '') for line in wast_lines if "(export " in line]
        imports = [line.strip().split(' ')[2].replace('"', '') for line in wast_lines if "(import " in line]
        exports_and_imports = exports + imports
        print('  exports', exports)
        print('  imports', imports)
        if expect_minified_exports_and_imports:
          assert 'a' in exports_and_imports
        else:
          assert 'a' not in exports_and_imports
        assert 'memory' in exports_and_imports or 'fd_write' in exports_and_imports, 'some things are not minified anyhow'
        # verify the wasm runs with the JS
        if target.endswith('.js'):
          self.assertContained('hello, world!', run_js('out.js'))
        # verify a standalone wasm
        if standalone:
          for engine in shared.WASM_ENGINES:
            print(engine)
            self.assertContained('hello, world!', run_js('out.wasm', engine=engine))

  def test_wasm_targets_side_module(self):
    # side modules do allow a wasm target
    for opts, target in [([], 'a.out.wasm'), (['-o', 'lib.wasm'], 'lib.wasm')]:
      # specified target
      print('building: ' + target)
      self.clear()
      run_process([PYTHON, EMCC, path_from_root('tests', 'hello_world.cpp'), '-s', 'SIDE_MODULE=1'] + opts)
      for x in os.listdir('.'):
        assert not x.endswith('.js'), 'we should not emit js when making a wasm side module: ' + x
      self.assertIn(b'dylink', open(target, 'rb').read())

  @no_fastcomp('uses upstream specific option: WASM_OBJECT_FILES')
  def test_wasm_backend_lto(self):
    # test building of non-wasm-object-files libraries, building with them, and running them

    src = path_from_root('tests', 'hello_libcxx.cpp')
    # test codegen in lto mode, and compare to normal (wasm object) mode
    for args in [[], ['-O1'], ['-O2'], ['-O3'], ['-Os'], ['-Oz']]:
      print(args)

      print('wasm in object')
      run_process([PYTHON, EMXX, src] + args + ['-c', '-o', 'hello_obj.o'])
      self.assertTrue(shared.Building.is_wasm('hello_obj.o'))
      self.assertFalse(shared.Building.is_bitcode('hello_obj.o'))

      print('bitcode in object')
      run_process([PYTHON, EMXX, src] + args + ['-c', '-o', 'hello_bitcode.o', '-s', 'WASM_OBJECT_FILES=0'])
      self.assertFalse(shared.Building.is_wasm('hello_bitcode.o'))
      self.assertTrue(shared.Building.is_bitcode('hello_bitcode.o'))

      print('use bitcode object (LTO)')
      run_process([PYTHON, EMXX, 'hello_bitcode.o'] + args + ['-s', 'WASM_OBJECT_FILES=0'])
      self.assertContained('hello, world!', run_js('a.out.js'))
      print('use bitcode object (non-LTO)')
      run_process([PYTHON, EMXX, 'hello_bitcode.o'] + args + ['-s', 'WASM_OBJECT_FILES=1'])
      self.assertContained('hello, world!', run_js('a.out.js'))

      print('use native object (LTO)')
      run_process([PYTHON, EMXX, 'hello_obj.o'] + args + ['-s', 'WASM_OBJECT_FILES=0'])
      self.assertContained('hello, world!', run_js('a.out.js'))
      print('use native object (non-LTO)')
      run_process([PYTHON, EMXX, 'hello_obj.o'] + args + ['-s', 'WASM_OBJECT_FILES=1'])
      self.assertContained('hello, world!', run_js('a.out.js'))

  @parameterized({
    'except': [],
    'noexcept': ['-s', 'DISABLE_EXCEPTION_CATCHING=0']
  })
  @no_fastcomp('uses upstream specific option: WASM_OBJECT_FILES')
  def test_wasm_backend_lto_libcxx(self, *args):
    run_process([PYTHON, EMXX, path_from_root('tests', 'hello_libcxx.cpp')] + ['-s', 'WASM_OBJECT_FILES=0'] + list(args))

  @no_fastcomp('wasm backend lto specific')
  def test_lto_flags(self):
    for flags, expect_bitcode in [
      ([], False),
      (['-s', 'WASM_OBJECT_FILES=0'], True),
      (['-flto'], True),
    ]:
      run_process([PYTHON, EMCC, path_from_root('tests', 'hello_world.cpp')] + flags + ['-c', '-o', 'a.o'])
      seen_bitcode = Building.is_bitcode('a.o')
      self.assertEqual(expect_bitcode, seen_bitcode, 'must emit LTO-capable bitcode when flags indicate so (%s)' % str(flags))

  def test_wasm_nope(self):
    for opts in [[], ['-O2']]:
      print(opts)
      # check we show a good error message if there is no wasm support
      create_test_file('pre.js', 'WebAssembly = undefined;\n')
      run_process([PYTHON, EMCC, path_from_root('tests', 'hello_world.cpp'), '--pre-js', 'pre.js'] + opts)
      out = run_js('a.out.js', stderr=STDOUT, assert_returncode=None)
      if opts == []:
        self.assertContained('No WebAssembly support found. Build with -s WASM=0 to target JavaScript instead.', out)
      else:
        self.assertContained('no native wasm support detected', out)

  def test_jsrun(self):
    print(NODE_JS)
    jsrun.WORKING_ENGINES = {}
    # Test that engine check passes
    self.assertTrue(jsrun.check_engine(NODE_JS))
    # Run it a second time (cache hit)
    self.assertTrue(jsrun.check_engine(NODE_JS))

    # Test that engine check fails
    bogus_engine = ['/fake/inline4']
    self.assertFalse(jsrun.check_engine(bogus_engine))
    self.assertFalse(jsrun.check_engine(bogus_engine))

    # Test the other possible way (list vs string) to express an engine
    if type(NODE_JS) is list:
      engine2 = NODE_JS[0]
    else:
      engine2 = [NODE_JS]
    self.assertTrue(jsrun.check_engine(engine2))

    # Test that run_js requires the engine
    jsrun.run_js(path_from_root('src', 'hello_world.js'), NODE_JS)
    caught_exit = 0
    try:
      jsrun.run_js(path_from_root('src', 'hello_world.js'), bogus_engine)
    except SystemExit as e:
      caught_exit = e.code
    self.assertEqual(1, caught_exit, 'Did not catch SystemExit with bogus JS engine')

  def test_error_on_missing_libraries(self):
    # -llsomenonexistingfile is an error by default
    err = self.expect_fail([PYTHON, EMCC, path_from_root('tests', 'hello_world.cpp'), '-lsomenonexistingfile'])
    if self.is_wasm_backend():
      self.assertContained('wasm-ld: error: unable to find library -lsomenonexistingfile', err)
    else:
      self.assertContained('emcc: cannot find library "somenonexistingfile"', err)

  # Tests that if user accidentally attempts to link native object code, we show an error
  def test_native_link_error_message(self):
    run_process([CLANG_CC, '-c', path_from_root('tests', 'hello_123.c'), '-o', 'hello_123.o'])
    err = self.expect_fail([PYTHON, EMCC, 'hello_123.o', '-o', 'hello_123.js'])
    self.assertContained('hello_123.o is not a valid input', err)

  # Tests that we should give a clear error on TOTAL_MEMORY not being enough for static initialization + stack
  def test_clear_error_on_massive_static_data(self):
    with open('src.cpp', 'w') as f:
      f.write('''
        char muchData[128 * 1024];
        int main() {
          return (int)&muchData;
        }
      ''')
    err = self.expect_fail([PYTHON, EMCC, 'src.cpp', '-s', 'TOTAL_STACK=1KB', '-s', 'TOTAL_MEMORY=64KB'])
    if self.is_wasm_backend():
      self.assertContained('wasm-ld: error: initial memory too small', err)
    else:
      self.assertContained('Memory is not large enough for static data (134016) plus the stack (1024), please increase TOTAL_MEMORY (65536)', err)

  def test_o_level_clamp(self):
    for level in [3, 4, 20]:
      err = run_process([PYTHON, EMCC, '-O' + str(level), path_from_root('tests', 'hello_world.c')], stderr=PIPE).stderr
      self.assertContainedIf("optimization level '-O" + str(level) + "' is not supported; using '-O3' instead", err, level > 3)

  # Tests that if user specifies multiple -o output directives, then the last one will take precedence
  def test_multiple_o_files(self):
    run_process([PYTHON, EMCC, path_from_root('tests', 'hello_world.c'), '-o', 'a.js', '-o', 'b.js'])
    assert os.path.isfile('b.js')
    assert not os.path.isfile('a.js')

  # Tests that Emscripten-provided header files can be cleanly included in C code
  def test_include_system_header_in_c(self):
    for std in [[], ['-std=c89']]: # Test oldest C standard, and the default C standard
      for directory, headers in [
        ('emscripten', ['dom_pk_codes.h', 'em_asm.h', 'emscripten.h', 'fetch.h', 'html5.h', 'key_codes.h', 'threading.h', 'trace.h', 'vector.h', 'vr.h']), # This directory has also bind.h, val.h and wire.h, which require C++11
        ('AL', ['al.h', 'alc.h']),
        ('EGL', ['egl.h', 'eglplatform.h']),
        ('GL', ['freeglut_std.h', 'gl.h', 'glew.h', 'glfw.h', 'glu.h', 'glut.h']),
        ('GLES', ['gl.h', 'glplatform.h']),
        ('GLES2', ['gl2.h', 'gl2platform.h']),
        ('GLES3', ['gl3.h', 'gl3platform.h', 'gl31.h', 'gl32.h']),
        ('GLFW', ['glfw3.h']),
        ('KHR', ['khrplatform.h'])]:
        for h in headers:
          inc = '#include <' + directory + '/' + h + '>'
          print(inc)
          create_test_file('a.c', inc)
          create_test_file('b.c', inc)
          run_process([PYTHON, EMCC] + std + ['a.c', 'b.c'])

  @is_slow_test
  def test_single_file(self):
    for (single_file_enabled,
         meminit1_enabled,
         debug_enabled,
         emterpreter_enabled,
         emterpreter_file_enabled,
         closure_enabled,
         wasm_enabled) in itertools.product([True, False], repeat=7):
      # skip unhelpful option combinations
      if emterpreter_file_enabled and not emterpreter_enabled:
        continue

      expect_wasm = wasm_enabled
      expect_emterpretify_file = emterpreter_file_enabled
      expect_meminit = meminit1_enabled and not wasm_enabled
      expect_success = not (emterpreter_file_enabled and single_file_enabled)
      expect_wast = debug_enabled and wasm_enabled and not self.is_wasm_backend()

      if self.is_wasm_backend() and emterpreter_enabled:
        continue

      # currently, the emterpreter always fails with JS output since we do not preload the emterpreter file, which in non-HTML we would need to do manually
      should_run_js = expect_success and not emterpreter_enabled

      cmd = [PYTHON, EMCC, path_from_root('tests', 'hello_world.c')]

      if single_file_enabled:
        expect_emterpretify_file = False
        expect_meminit = False
        expect_wasm = False
        cmd += ['-s', 'SINGLE_FILE=1']
      if meminit1_enabled:
        cmd += ['--memory-init-file', '1']
      if debug_enabled:
        cmd += ['-g']
      if emterpreter_enabled:
        cmd += ['-s', 'EMTERPRETIFY=1']
      if emterpreter_file_enabled:
        cmd += ['-s', "EMTERPRETIFY_FILE='a.out.dat'"]
      if closure_enabled:
        cmd += ['--closure', '1']
      if not wasm_enabled:
        cmd += ['-s', 'WASM=0']

      print(' '.join(cmd))
      self.clear()
      if not expect_success:
        self.expect_fail(cmd)
        continue

      run_process(cmd)
      print(os.listdir('.'))
      assert expect_emterpretify_file == os.path.exists('a.out.dat')
      assert expect_meminit == (os.path.exists('a.out.mem') or os.path.exists('a.out.js.mem'))
      assert expect_wasm == os.path.exists('a.out.wasm')
      assert expect_wast == os.path.exists('a.out.wast')
      if should_run_js:
        self.assertContained('hello, world!', run_js('a.out.js'))

  def test_emar_M(self):
    create_test_file('file1', ' ')
    create_test_file('file2', ' ')
    run_process([PYTHON, EMAR, 'cr', 'file1.a', 'file1'])
    run_process([PYTHON, EMAR, 'cr', 'file2.a', 'file2'])
    run_process([PYTHON, EMAR, '-M'], input='''create combined.a
addlib file1.a
addlib file2.a
save
end
''')
    result = run_process([PYTHON, EMAR, 't', 'combined.a'], stdout=PIPE).stdout
    self.assertContained('file1', result)
    self.assertContained('file2', result)

  def test_flag_aliases(self):
    def assert_aliases_match(flag1, flag2, flagarg, extra_args):
      results = {}
      for f in (flag1, flag2):
        outfile = 'aliases.js'
        run_process([PYTHON, EMCC, path_from_root('tests', 'hello_world.c'), '-s', f + '=' + flagarg, '-o', outfile] + extra_args)
        with open(outfile) as out:
          results[f] = out.read()
      self.assertEqual(results[flag1], results[flag2], 'results should be identical')

    assert_aliases_match('WASM_MEM_MAX', 'BINARYEN_MEM_MAX', '16777216', ['-s', 'WASM=1'])

  def test_IGNORE_CLOSURE_COMPILER_ERRORS(self):
    create_test_file('pre.js', r'''
      // make closure compiler very very angry
      var dupe = 1;
      var dupe = 2;
      function Node() {
        throw 'Node is a DOM thing too, and use the ' + dupe;
      }
      function Node() {
        throw '(duplicate) Node is a DOM thing too, and also use the ' + dupe;
      }
    ''')

    def test(check, extra=[]):
      cmd = [PYTHON, EMCC, path_from_root('tests', 'hello_world.c'), '-O2', '--closure', '1', '--pre-js', 'pre.js'] + extra
      proc = run_process(cmd, check=check, stderr=PIPE)
      if not check:
        self.assertNotEqual(proc.returncode, 0)
      return proc

    WARNING = 'Variable dupe declared more than once'

    proc = test(check=False)
    self.assertContained(WARNING, proc.stderr)
    proc = test(check=True, extra=['-s', 'IGNORE_CLOSURE_COMPILER_ERRORS=1'])
    self.assertNotContained(WARNING, proc.stderr)

  def test_closure_full_js_library(self):
    # test for closure errors in the entire JS library
    # We must ignore various types of errors that are expected in this situation, as we
    # are including a lot of JS without corresponding compiled code for it. This still
    # lets us catch all other errors.
    with env_modify({'EMCC_CLOSURE_ARGS': '--jscomp_off undefinedVars'}):
      run_process([PYTHON, EMCC, path_from_root('tests', 'hello_world.c'), '-O2', '--closure', '1', '-g1', '-s', 'INCLUDE_FULL_LIBRARY=1', '-s', 'ERROR_ON_UNDEFINED_SYMBOLS=0'])

  # Tests --closure-args command line flag
  def test_closure_externs(self):
    run_process([PYTHON, EMCC, path_from_root('tests', 'hello_world.c'), '--closure', '1', '--pre-js', path_from_root('tests', 'test_closure_externs_pre_js.js'), '--closure-args', '--externs "' + path_from_root('tests', 'test_closure_externs.js') + '"'])

  def test_toolchain_profiler(self):
    environ = os.environ.copy()
    environ['EM_PROFILE_TOOLCHAIN'] = '1'
    # replaced subprocess functions should not cause errors
    run_process([PYTHON, EMCC, path_from_root('tests', 'hello_world.c')], env=environ)

  def test_noderawfs(self):
    fopen_write = open(path_from_root('tests', 'asmfs', 'fopen_write.cpp')).read()
    create_test_file('main.cpp', fopen_write)
    run_process([PYTHON, EMCC, 'main.cpp', '-s', 'NODERAWFS=1'])
    self.assertContained("read 11 bytes. Result: Hello data!", run_js('a.out.js'))

    # NODERAWFS should directly write on OS file system
    self.assertEqual("Hello data!", open('hello_file.txt').read())

  def test_noderawfs_disables_embedding(self):
    expected = '--preload-file and --embed-file cannot be used with NODERAWFS which disables virtual filesystem'
    base = [PYTHON, EMCC, path_from_root('tests', 'hello_world.c'), '-s', 'NODERAWFS=1']
    err = self.expect_fail(base + ['--preload-files', 'somefile'])
    assert expected in err
    err = self.expect_fail(base + ['--embed-files', 'somefile'])
    assert expected in err

  def test_autotools_shared_check(self):
    env = os.environ.copy()
    env['LC_ALL'] = 'C'
    expected = ': supported targets:.* elf'
    for python in [PYTHON, 'python', 'python2', 'python3']:
      if not Building.which(python):
        continue
      if python == 'python3' and not is_python3_version_supported():
        continue
      print(python)
      out = run_process([python, EMCC, '--help'], stdout=PIPE, env=env).stdout
      assert re.search(expected, out)

  def test_ioctl_window_size(self):
      self.do_other_test(os.path.join('other', 'ioctl', 'window_size'))

  def test_fd_closed(self):
    self.do_other_test(os.path.join('other', 'fd_closed'))

  def test_fflush(self):
    # fflush without the full filesystem won't quite work
    self.do_other_test(os.path.join('other', 'fflush'))

  def test_fflush_fs(self):
    # fflush with the full filesystem will flush from libc, but not the JS logging, which awaits a newline
    self.do_other_test(os.path.join('other', 'fflush_fs'), emcc_args=['-s', 'FORCE_FILESYSTEM=1'])

  def test_fflush_fs_exit(self):
    # on exit, we can send out a newline as no more code will run
    self.do_other_test(os.path.join('other', 'fflush_fs_exit'), emcc_args=['-s', 'FORCE_FILESYSTEM=1', '-s', 'EXIT_RUNTIME=1'])

  def test_extern_weak(self):
    self.do_other_test(os.path.join('other', 'extern_weak'), emcc_args=['-s', 'ERROR_ON_UNDEFINED_SYMBOLS=0'])
    if not self.is_wasm_backend(): # TODO: wasm backend main module
      self.do_other_test(os.path.join('other', 'extern_weak'), emcc_args=['-s', 'MAIN_MODULE=1', '-DLINKABLE'])

  def test_main_module_without_main(self):
    create_test_file('pre.js', r'''
var Module = {
  onRuntimeInitialized: function() {
    Module._foo();
  }
};
''')
    create_test_file('src.c', r'''
#include <emscripten.h>
EMSCRIPTEN_KEEPALIVE void foo() {
  EM_ASM({ console.log("bar") });
}
''')
    run_process([PYTHON, EMCC, 'src.c', '--pre-js', 'pre.js', '-s', 'MAIN_MODULE=2'])
    self.assertContained('bar', run_js('a.out.js'))

  def test_js_optimizer_parse_error(self):
    # check we show a proper understandable error for JS parse problems
    create_test_file('src.cpp', r'''
#include <emscripten.h>
int main() {
  EM_ASM({
    var x = !<->5.; // wtf
  });
}
''')
    stderr = self.expect_fail([PYTHON, EMCC, 'src.cpp', '-O2'])
    # wasm backend output doesn't have spaces in the EM_ASM function bodies
    self.assertContained(('''
var ASM_CONSTS = [function() { var x = !<->5.; }];
                                        ^
''', '''
var ASM_CONSTS = [function() {var x = !<->5.;}];
                                       ^
'''), stderr)

  def test_EM_ASM_ES6(self):
    # check we show a proper understandable error for JS parse problems
    create_test_file('src.cpp', r'''
#include <emscripten.h>
int main() {
  EM_ASM({
    var x = (a, b) => 5; // valid ES6!
    out('hello!');
  });
}
''')
    run_process([PYTHON, EMCC, 'src.cpp', '-O2'])
    self.assertContained('hello!', run_js('a.out.js'))

  def test_check_sourcemapurl(self):
    if not self.is_wasm():
      self.skipTest('only supported with wasm')
    run_process([PYTHON, EMCC, path_from_root('tests', 'hello_123.c'), '-g4', '-o', 'a.js', '--source-map-base', 'dir/'])
    output = open('a.wasm', 'rb').read()
    # has sourceMappingURL section content and points to 'dir/a.wasm.map' file
    source_mapping_url_content = encode_leb(len('sourceMappingURL')) + b'sourceMappingURL' + encode_leb(len('dir/a.wasm.map')) + b'dir/a.wasm.map'
    self.assertIn(source_mapping_url_content, output)

  @parameterized({
    'normal': [],
    'profiling': ['--profiling'] # -g4 --profiling should still emit a source map; see #8584
  })
  def test_check_sourcemapurl_default(self, *args):
    print(args)
    if not self.is_wasm():
      self.skipTest('only supported with wasm')

    try_delete('a.wasm.map')
    run_process([PYTHON, EMCC, path_from_root('tests', 'hello_123.c'), '-g4', '-o', 'a.js'] + list(args))
    output = open('a.wasm', 'rb').read()
    # has sourceMappingURL section content and points to 'a.wasm.map' file
    source_mapping_url_content = encode_leb(len('sourceMappingURL')) + b'sourceMappingURL' + encode_leb(len('a.wasm.map')) + b'a.wasm.map'
    self.assertIn(source_mapping_url_content, output)

  def test_wasm_sourcemap(self):
    # The no_main.c will be read (from relative location) due to speficied "-s"
    shutil.copyfile(path_from_root('tests', 'other', 'wasm_sourcemap', 'no_main.c'), 'no_main.c')
    wasm_map_cmd = [PYTHON, path_from_root('tools', 'wasm-sourcemap.py'),
                    '--sources', '--prefix', '=wasm-src://',
                    '--load-prefix', '/emscripten/tests/other/wasm_sourcemap=.',
                    '--dwarfdump-output',
                    path_from_root('tests', 'other', 'wasm_sourcemap', 'foo.wasm.dump'),
                    '-o', 'a.out.wasm.map',
                    path_from_root('tests', 'other', 'wasm_sourcemap', 'foo.wasm')]
    run_process(wasm_map_cmd)
    output = open('a.out.wasm.map').read()
    # has "sources" entry with file (includes also `--prefix =wasm-src:///` replacement)
    self.assertIn('wasm-src:///emscripten/tests/other/wasm_sourcemap/no_main.c', output)
    # has "sourcesContent" entry with source code (included with `-s` option)
    self.assertIn('int foo()', output)
    # has some entries
    self.assertRegexpMatches(output, r'"mappings":\s*"[A-Za-z0-9+/]')

  def test_wasm_sourcemap_dead(self):
    wasm_map_cmd = [PYTHON, path_from_root('tools', 'wasm-sourcemap.py'),
                    '--dwarfdump-output',
                    path_from_root('tests', 'other', 'wasm_sourcemap_dead', 't.wasm.dump'),
                    '-o', 'a.out.wasm.map',
                    path_from_root('tests', 'other', 'wasm_sourcemap_dead', 't.wasm')]
    run_process(wasm_map_cmd, stdout=PIPE, stderr=PIPE)
    output = open('a.out.wasm.map').read()
    # has only two entries
    self.assertRegexpMatches(output, r'"mappings":\s*"[A-Za-z0-9+/]+,[A-Za-z0-9+/]+"')

  def test_wasm_producers_section(self):
    # no producers section by default
    run_process([PYTHON, EMCC, path_from_root('tests', 'hello_world.c')])
    with open('a.out.wasm', 'rb') as f:
      self.assertNotIn('clang', str(f.read()))
    size = os.path.getsize('a.out.wasm')
    if self.is_wasm_backend():
      run_process([PYTHON, EMCC, path_from_root('tests', 'hello_world.c'), '-s', 'EMIT_PRODUCERS_SECTION=1'])
      with open('a.out.wasm', 'rb') as f:
        self.assertIn('clang', str(f.read()))
      size_with_section = os.path.getsize('a.out.wasm')
      self.assertLess(size, size_with_section)

  def test_html_preprocess(self):
    test_file = path_from_root('tests', 'module', 'test_stdin.c')
    output_file = 'test_stdin.html'
    shell_file = path_from_root('tests', 'module', 'test_html_preprocess.html')

    run_process([PYTHON, EMCC, '-o', output_file, test_file, '--shell-file', shell_file, '-s', 'ASSERTIONS=0'], stdout=PIPE, stderr=PIPE)
    output = open(output_file).read()
    self.assertContained("""<style>
/* Disable preprocessing inside style block as syntax is ambiguous with CSS */
#include {background-color: black;}
#if { background-color: red;}
#else {background-color: blue;}
#endif {background-color: green;}
#xxx {background-color: purple;}
</style>
T1:(else) ASSERTIONS != 1
T2:ASSERTIONS != 1
T3:ASSERTIONS < 2
T4:(else) ASSERTIONS <= 1
T5:(else) ASSERTIONS
T6:!ASSERTIONS""", output)

    run_process([PYTHON, EMCC, '-o', output_file, test_file, '--shell-file', shell_file, '-s', 'ASSERTIONS=1'], stdout=PIPE, stderr=PIPE)
    output = open(output_file).read()
    self.assertContained("""<style>
/* Disable preprocessing inside style block as syntax is ambiguous with CSS */
#include {background-color: black;}
#if { background-color: red;}
#else {background-color: blue;}
#endif {background-color: green;}
#xxx {background-color: purple;}
</style>
T1:ASSERTIONS == 1
T2:(else) ASSERTIONS == 1
T3:ASSERTIONS < 2
T4:(else) ASSERTIONS <= 1
T5:ASSERTIONS
T6:(else) !ASSERTIONS""", output)

    run_process([PYTHON, EMCC, '-o', output_file, test_file, '--shell-file', shell_file, '-s', 'ASSERTIONS=2'], stdout=PIPE, stderr=PIPE)
    output = open(output_file).read()
    self.assertContained("""<style>
/* Disable preprocessing inside style block as syntax is ambiguous with CSS */
#include {background-color: black;}
#if { background-color: red;}
#else {background-color: blue;}
#endif {background-color: green;}
#xxx {background-color: purple;}
</style>
T1:(else) ASSERTIONS != 1
T2:ASSERTIONS != 1
T3:(else) ASSERTIONS >= 2
T4:ASSERTIONS > 1
T5:ASSERTIONS
T6:(else) !ASSERTIONS""", output)

  # Tests that Emscripten-compiled applications can be run from a relative path with node command line that is different than the current working directory.
  def test_node_js_run_from_different_directory(self):
    if not os.path.exists('subdir'):
      os.mkdir('subdir')
    run_process([PYTHON, EMCC, path_from_root('tests', 'hello_world.c'), '-o', os.path.join('subdir', 'a.js'), '-O3'])
    ret = run_process(NODE_JS + [os.path.join('subdir', 'a.js')], stdout=PIPE).stdout
    self.assertContained('hello, world!', ret)

  def test_is_bitcode(self):
    fname = 'tmp.o'

    with open(fname, 'wb') as f:
      f.write(b'foo')
    self.assertFalse(Building.is_bitcode(fname))

    with open(fname, 'wb') as f:
      f.write(b'\xDE\xC0\x17\x0B')
      f.write(16 * b'\x00')
      f.write(b'BC')
    self.assertTrue(Building.is_bitcode(fname))

    with open(fname, 'wb') as f:
      f.write(b'BC')
    self.assertTrue(Building.is_bitcode(fname))

  def test_is_ar(self):
    fname = 'tmp.a'

    with open(fname, 'wb') as f:
      f.write(b'foo')
    self.assertFalse(Building.is_ar(fname))

    with open(fname, 'wb') as f:
      f.write(b'!<arch>\n')
    self.assertTrue(Building.is_ar(fname))

  def test_emcc_parsing(self):
    create_test_file('src.c', r'''
        #include <stdio.h>
        void a() { printf("a\n"); }
        void b() { printf("b\n"); }
        void c() { printf("c\n"); }
        void d() { printf("d\n"); }
      ''')
    create_test_file('response', r'''[
"_a",
"_b",
"_c",
"_d"
]
''')

    for export_arg, expected in [
      # extra space at end - should be ignored
      ("EXPORTED_FUNCTIONS=['_a', '_b', '_c', '_d' ]", ''),
      # extra newline in response file - should be ignored
      ("EXPORTED_FUNCTIONS=@response", ''),
      # stray slash
      ("EXPORTED_FUNCTIONS=['_a', '_b', \\'_c', '_d']", '''undefined exported function: "\\\\'_c'"'''),
      # stray slash
      ("EXPORTED_FUNCTIONS=['_a', '_b',\\ '_c', '_d']", '''undefined exported function: "\\\\ '_c'"'''),
      # stray slash
      ('EXPORTED_FUNCTIONS=["_a", "_b", \\"_c", "_d"]', 'undefined exported function: "\\\\"_c""'),
      # stray slash
      ('EXPORTED_FUNCTIONS=["_a", "_b",\\ "_c", "_d"]', 'undefined exported function: "\\\\ "_c"'),
      # missing comma
      ('EXPORTED_FUNCTIONS=["_a", "_b" "_c", "_d"]', 'undefined exported function: "_b" "_c"'),
    ]:
      print(export_arg)
      proc = run_process([PYTHON, EMCC, 'src.c', '-s', export_arg], stdout=PIPE, stderr=PIPE, check=not expected)
      print(proc.stderr)
      if not expected:
        assert not proc.stderr
      else:
        self.assertNotEqual(proc.returncode, 0)
        self.assertContained(expected, proc.stderr)

  @no_fastcomp('uses new ASYNCIFY')
  def test_asyncify_escaping(self):
    proc = run_process([PYTHON, EMCC, path_from_root('tests', 'hello_world.c'), '-s', 'ASYNCIFY=1', '-s', "ASYNCIFY_WHITELIST=[DOS_ReadFile(unsigned short, unsigned char*, unsigned short*, bool)]"], stdout=PIPE, stderr=PIPE)
    self.assertContained('emcc: ASYNCIFY list contains an item without balanced parentheses', proc.stderr)
    self.assertContained('   DOS_ReadFile(unsigned short', proc.stderr)
    self.assertContained('Try to quote the entire argument', proc.stderr)

  @no_fastcomp('uses new ASYNCIFY')
  def test_asyncify_response_file(self):
    return self.skipTest(' TODO remove the support for multiple binaryen versions warning output ("function name" vs "pattern" etc).')
    create_test_file('a.txt', r'''[
  "DOS_ReadFile(unsigned short, unsigned char*, unsigned short*, bool)"
]
''')
    proc = run_process([PYTHON, EMCC, path_from_root('tests', 'hello_world.c'), '-s', 'ASYNCIFY=1', '-s', "ASYNCIFY_WHITELIST=@a.txt"], stdout=PIPE, stderr=PIPE)
    # we should parse the response file properly, and then issue a proper warning for the missing function
    self.assertContained(
        'Asyncify whitelist contained a non-matching pattern: DOS_ReadFile(unsigned short, unsigned char*, unsigned short*, bool)',
        proc.stderr)

  # Sockets and networking

  def test_inet(self):
    self.do_run(open(path_from_root('tests', 'sha1.c')).read(), 'SHA1=15dd99a1991e0b3826fede3deffc1feba42278e6')
    src = r'''
      #include <stdio.h>
      #include <arpa/inet.h>

      int main() {
        printf("*%x,%x,%x,%x,%x,%x*\n", htonl(0xa1b2c3d4), htonl(0xfe3572e0), htonl(0x07abcdf0), htons(0xabcd), ntohl(0x43211234), ntohs(0xbeaf));
        in_addr_t i = inet_addr("190.180.10.78");
        printf("%x\n", i);
        return 0;
      }
    '''
    self.do_run(src, '*d4c3b2a1,e07235fe,f0cdab07,cdab,34122143,afbe*\n4e0ab4be\n')

  def test_inet2(self):
    src = r'''
      #include <stdio.h>
      #include <arpa/inet.h>

      int main() {
        struct in_addr x, x2;
        int *y = (int*)&x;
        *y = 0x12345678;
        printf("%s\n", inet_ntoa(x));
        int r = inet_aton(inet_ntoa(x), &x2);
        printf("%s\n", inet_ntoa(x2));
        return 0;
      }
    '''
    self.do_run(src, '120.86.52.18\n120.86.52.18\n')

  def test_inet3(self):
    src = r'''
      #include <stdio.h>
      #include <arpa/inet.h>
      #include <sys/socket.h>
      int main() {
        char dst[64];
        struct in_addr x, x2;
        int *y = (int*)&x;
        *y = 0x12345678;
        printf("%s\n", inet_ntop(AF_INET,&x,dst,sizeof dst));
        int r = inet_aton(inet_ntoa(x), &x2);
        printf("%s\n", inet_ntop(AF_INET,&x2,dst,sizeof dst));
        return 0;
      }
    '''
    self.do_run(src, '120.86.52.18\n120.86.52.18\n')

  def test_inet4(self):
    src = r'''
      #include <stdio.h>
      #include <arpa/inet.h>
      #include <sys/socket.h>

      void test(const char *test_addr, bool first=true){
          char str[40];
          struct in6_addr addr;
          unsigned char *p = (unsigned char*)&addr;
          int ret;
          ret = inet_pton(AF_INET6,test_addr,&addr);
          if(ret == -1) return;
          if(ret == 0) return;
          if(inet_ntop(AF_INET6,&addr,str,sizeof(str)) == NULL ) return;
          printf("%02x%02x:%02x%02x:%02x%02x:%02x%02x:%02x%02x:%02x%02x:%02x%02x:%02x%02x - %s\n",
               p[0],p[1],p[2],p[3],p[4],p[5],p[6],p[7],p[8],p[9],p[10],p[11],p[12],p[13],p[14],p[15],str);
          if (first) test(str, false); // check again, on our output
      }
      int main(){
          test("::");
          test("::1");
          test("::1.2.3.4");
          test("::17.18.19.20");
          test("::ffff:1.2.3.4");
          test("1::ffff");
          test("::255.255.255.255");
          test("0:ff00:1::");
          test("0:ff::");
          test("abcd::");
          test("ffff::a");
          test("ffff::a:b");
          test("ffff::a:b:c");
          test("ffff::a:b:c:d");
          test("ffff::a:b:c:d:e");
          test("::1:2:0:0:0");
          test("0:0:1:2:3::");
          test("ffff:ffff:ffff:ffff:ffff:ffff:ffff:ffff");
          test("1::255.255.255.255");

          //below should fail and not produce results..
          test("1.2.3.4");
          test("");
          test("-");

          printf("ok.\n");
      }
    '''
    self.do_run(src, r'''0000:0000:0000:0000:0000:0000:0000:0000 - ::
0000:0000:0000:0000:0000:0000:0000:0000 - ::
0000:0000:0000:0000:0000:0000:0000:0001 - ::1
0000:0000:0000:0000:0000:0000:0000:0001 - ::1
0000:0000:0000:0000:0000:0000:0102:0304 - ::102:304
0000:0000:0000:0000:0000:0000:0102:0304 - ::102:304
0000:0000:0000:0000:0000:0000:1112:1314 - ::1112:1314
0000:0000:0000:0000:0000:0000:1112:1314 - ::1112:1314
0000:0000:0000:0000:0000:ffff:0102:0304 - ::ffff:1.2.3.4
0000:0000:0000:0000:0000:ffff:0102:0304 - ::ffff:1.2.3.4
0001:0000:0000:0000:0000:0000:0000:ffff - 1::ffff
0001:0000:0000:0000:0000:0000:0000:ffff - 1::ffff
0000:0000:0000:0000:0000:0000:ffff:ffff - ::ffff:ffff
0000:0000:0000:0000:0000:0000:ffff:ffff - ::ffff:ffff
0000:ff00:0001:0000:0000:0000:0000:0000 - 0:ff00:1::
0000:ff00:0001:0000:0000:0000:0000:0000 - 0:ff00:1::
0000:00ff:0000:0000:0000:0000:0000:0000 - 0:ff::
0000:00ff:0000:0000:0000:0000:0000:0000 - 0:ff::
abcd:0000:0000:0000:0000:0000:0000:0000 - abcd::
abcd:0000:0000:0000:0000:0000:0000:0000 - abcd::
ffff:0000:0000:0000:0000:0000:0000:000a - ffff::a
ffff:0000:0000:0000:0000:0000:0000:000a - ffff::a
ffff:0000:0000:0000:0000:0000:000a:000b - ffff::a:b
ffff:0000:0000:0000:0000:0000:000a:000b - ffff::a:b
ffff:0000:0000:0000:0000:000a:000b:000c - ffff::a:b:c
ffff:0000:0000:0000:0000:000a:000b:000c - ffff::a:b:c
ffff:0000:0000:0000:000a:000b:000c:000d - ffff::a:b:c:d
ffff:0000:0000:0000:000a:000b:000c:000d - ffff::a:b:c:d
ffff:0000:0000:000a:000b:000c:000d:000e - ffff::a:b:c:d:e
ffff:0000:0000:000a:000b:000c:000d:000e - ffff::a:b:c:d:e
0000:0000:0000:0001:0002:0000:0000:0000 - ::1:2:0:0:0
0000:0000:0000:0001:0002:0000:0000:0000 - ::1:2:0:0:0
0000:0000:0001:0002:0003:0000:0000:0000 - 0:0:1:2:3::
0000:0000:0001:0002:0003:0000:0000:0000 - 0:0:1:2:3::
ffff:ffff:ffff:ffff:ffff:ffff:ffff:ffff - ffff:ffff:ffff:ffff:ffff:ffff:ffff:ffff
ffff:ffff:ffff:ffff:ffff:ffff:ffff:ffff - ffff:ffff:ffff:ffff:ffff:ffff:ffff:ffff
0001:0000:0000:0000:0000:0000:ffff:ffff - 1::ffff:ffff
0001:0000:0000:0000:0000:0000:ffff:ffff - 1::ffff:ffff
ok.
''')

  def test_getsockname_unconnected_socket(self):
    self.do_run(r'''
      #include <sys/socket.h>
      #include <stdio.h>
      #include <assert.h>
      #include <sys/socket.h>
      #include <netinet/in.h>
      #include <arpa/inet.h>
      #include <string.h>
      int main() {
        int fd;
        int z;
        fd = socket(PF_INET, SOCK_STREAM, IPPROTO_TCP);
        struct sockaddr_in adr_inet;
        socklen_t len_inet = sizeof adr_inet;
        z = getsockname(fd, (struct sockaddr *)&adr_inet, &len_inet);
        if (z != 0) {
          perror("getsockname error");
          return 1;
        }
        char buffer[1000];
        sprintf(buffer, "%s:%u", inet_ntoa(adr_inet.sin_addr), (unsigned)ntohs(adr_inet.sin_port));
        const char *correct = "0.0.0.0:0";
        printf("got (expected) socket: %s (%s), size %d (%d)\n", buffer, correct, strlen(buffer), strlen(correct));
        assert(strlen(buffer) == strlen(correct));
        assert(strcmp(buffer, correct) == 0);
        puts("success.");
      }
    ''', 'success.')

  def test_getpeername_unconnected_socket(self):
    self.do_run(r'''
      #include <sys/socket.h>
      #include <stdio.h>
      #include <assert.h>
      #include <sys/socket.h>
      #include <netinet/in.h>
      #include <arpa/inet.h>
      #include <string.h>
      int main() {
        int fd;
        int z;
        fd = socket(PF_INET, SOCK_STREAM, IPPROTO_TCP);
        struct sockaddr_in adr_inet;
        socklen_t len_inet = sizeof adr_inet;
        z = getpeername(fd, (struct sockaddr *)&adr_inet, &len_inet);
        if (z != 0) {
          perror("getpeername error");
          return 1;
        }
        puts("unexpected success.");
      }
    ''', 'getpeername error: Socket not connected', assert_returncode=None)

  def test_getaddrinfo(self):
    self.do_run(open(path_from_root('tests', 'sockets', 'test_getaddrinfo.c')).read(), 'success')

  def test_getnameinfo(self):
    self.do_run(open(path_from_root('tests', 'sockets', 'test_getnameinfo.c')).read(), 'success')

  def test_gethostbyname(self):
    self.do_run(open(path_from_root('tests', 'sockets', 'test_gethostbyname.c')).read(), 'success')

  def test_getprotobyname(self):
    self.do_run(open(path_from_root('tests', 'sockets', 'test_getprotobyname.c')).read(), 'success')

  def test_link(self):
    self.do_run(r'''
#include <netdb.h>

#include <sys/types.h>
#include <sys/socket.h>

int main () {
    void* thing = gethostbyname("bing.com");
    ssize_t rval = recv (0, thing, 0, 0);
    rval = send (0, thing, 0, 0);
    return 0;
}''', '', force_c=True)

  # This test verifies that function names embedded into the build with --js-library (JS functions imported to asm.js/wasm)
  # are minified when -O3 is used
  def test_js_function_names_are_minified(self):
    def check_size(f, expected_size):
      if not os.path.isfile(f):
        return # Nonexistent file passes in this check
      obtained_size = os.path.getsize(f)
      print('size of generated ' + f + ': ' + str(obtained_size))
      try_delete(f)
      assert obtained_size < expected_size

    run_process([PYTHON, path_from_root('tests', 'gen_many_js_functions.py'), 'library_long.js', 'main_long.c'])
    for wasm in [['-s', 'WASM=1'], ['-s', 'WASM=0']]:
      if self.is_wasm_backend() and 'WASM=0' in wasm:
        continue
      # Currently we rely on Closure for full minification of every appearance of JS function names.
      # TODO: Add minification also for non-Closure users and add [] to this list to test minification without Closure.
      for closure in [['--closure', '1']]:
        args = [PYTHON, EMCC, '-O3', '--js-library', 'library_long.js', 'main_long.c', '-o', 'a.html'] + wasm + closure
        print(' '.join(args))
        run_process(args)

        ret = run_process(NODE_JS + ['a.js'], stdout=PIPE).stdout
        self.assertTextDataIdentical('Sum of numbers from 1 to 1000: 500500 (expected 500500)', ret.strip())

        check_size('a.js', 150000)
        check_size('a.wasm', 80000)

  # Checks that C++ exceptions managing invoke_*() wrappers will not be generated if exceptions are disabled
  def test_no_invoke_functions_are_generated_if_exception_catching_is_disabled(self):
    self.skipTest('Skipping other.test_no_invoke_functions_are_generated_if_exception_catching_is_disabled: Enable after new version of fastcomp has been tagged')
    for args in [[], ['-s', 'WASM=0']]:
      run_process([PYTHON, EMCC, path_from_root('tests', 'hello_world.cpp'), '-s', 'DISABLE_EXCEPTION_CATCHING=1', '-o', 'a.html'] + args)
      output = open('a.js').read()
      self.assertContained('_main', output) # Smoke test that we actually compiled
      self.assertNotContained('invoke_', output)

  # Verifies that only the minimal needed set of invoke_*() functions will be generated when C++ exceptions are enabled
  def test_no_excessive_invoke_functions_are_generated_when_exceptions_are_enabled(self):
    self.skipTest('Skipping other.test_no_excessive_invoke_functions_are_generated_when_exceptions_are_enabled: Enable after new version of fastcomp has been tagged')
    for args in [[], ['-s', 'WASM=0']]:
      run_process([PYTHON, EMCC, path_from_root('tests', 'invoke_i.cpp'), '-s', 'DISABLE_EXCEPTION_CATCHING=0', '-o', 'a.html'] + args)
      output = open('a.js').read()
      self.assertContained('invoke_i', output)
      self.assertNotContained('invoke_ii', output)
      self.assertNotContained('invoke_v', output)

  def test_add_emscripten_metadata(self):
    run_process([PYTHON, EMCC, path_from_root('tests', 'hello_world.c'),
                 '-s', 'EMIT_EMSCRIPTEN_METADATA',
                 '-o', 'hello_world.js'])
    wasm = open('hello_world.wasm', 'rb').read()
    # emscripten_metadata should be in the wasm data
    offset = 8 # skip magic + header
    for _ in range(100):
      section = wasm[offset:offset + 1]
      self.assertEqual(section, b'\0', 'No emscripten_metadata section found before standard wasm sections')
      offset += 1
      (section_size, offset) = WebAssembly.delebify(wasm, offset)
      end_offset = offset + section_size
      (name_len, offset) = WebAssembly.delebify(wasm, offset)
      name = wasm[offset:offset + name_len]
      if name == b'emscripten_metadata':
        break
      offset = end_offset
    else:
      self.assertFalse("No emscripten_metadata section found in first 100 custom sections")

    # make sure wasm executes correctly
    ret = run_process(NODE_JS + ['hello_world.js'], stdout=PIPE).stdout
    self.assertTextDataIdentical('hello, world!\n', ret)

  def test_add_emscripten_metadata_not_emitted(self):
    run_process([PYTHON, EMCC, path_from_root('tests', 'hello_world.c'),
                 '-o', 'hello_world.js'])
    wasm = open('hello_world.wasm', 'rb').read()
    # emscripten_metadata should be in the wasm data
    offset = 8 # skip magic + header
    for _ in range(100):
      if offset >= len(wasm):
        break
      section = wasm[offset:offset + 1]
      offset += 1
      (section_size, offset) = WebAssembly.delebify(wasm, offset)
      end_offset = offset + section_size
      # if this is a custom section
      if section == b'\0':
        (name_len, offset) = WebAssembly.delebify(wasm, offset)
        name = wasm[offset:offset + name_len]
        self.assertNotEqual(name, b'emscripten_metadata')
      offset = end_offset
    else:
      self.assertFalse("wasm file had too many sections")

  # This test verifies that the generated exports from asm.js/wasm module only reference the unminified exported name exactly once.
  # (need to contain the export name once for unminified access from calling code, and should not have the unminified name exist more than once, that would be wasteful for size)
  def test_function_exports_are_small(self):
    def test(wasm, closure, opt):
      args = [PYTHON, EMCC, path_from_root('tests', 'long_function_name_in_export.c'), '-o', 'a.html', '-s', 'ENVIRONMENT=web', '-s', 'DECLARE_ASM_MODULE_EXPORTS=0'] + wasm + opt + closure
      run_process(args)

      output = open('a.js', 'r').read()
      try_delete('a.js')
      self.assertNotContained('asm["_thisIsAFunctionExportedFromAsmJsOrWasmWithVeryLongFunctionNameThatWouldBeGreatToOnlyHaveThisLongNameReferredAtMostOnceInOutput"]', output)

      # TODO: Add stricter testing when Wasm side is also optimized: (currently Wasm does still need to reference exports multiple times)
      if 'WASM=1' not in wasm:
        num_times_export_is_referenced = output.count('thisIsAFunctionExportedFromAsmJsOrWasmWithVeryLongFunctionNameThatWouldBeGreatToOnlyHaveThisLongNameReferredAtMostOnceInOutput')
        self.assertEqual(num_times_export_is_referenced, 1)

    if not self.is_wasm_backend():
      for closure in [[], ['--closure', '1']]:
        for opt in [['-O2'], ['-O3'], ['-Os']]:
          test(['-s', 'WASM=0'], closure, opt)
          test(['-s', 'WASM=1', '-s', 'WASM_ASYNC_COMPILATION=0'], closure, opt)

  @no_wasm_backend('tests asmjs, sizes sensitive to fastcomp')
  def test_minimal_runtime_code_size(self):
    smallest_code_size_args = ['-s', 'MINIMAL_RUNTIME=2',
                               '-s', 'AGGRESSIVE_VARIABLE_ELIMINATION=1',
                               '-s', 'ENVIRONMENT=web',
                               '-s', 'TEXTDECODER=2',
                               '-s', 'ABORTING_MALLOC=0',
                               '-s', 'ALLOW_MEMORY_GROWTH=0',
                               '-s', 'SUPPORT_ERRNO=0',
                               '-s', 'DECLARE_ASM_MODULE_EXPORTS=1',
                               '-s', 'MALLOC=emmalloc',
                               '-s', 'GL_EMULATE_GLES_VERSION_STRING_FORMAT=0',
                               '-s', 'GL_EXTENSIONS_IN_PREFIXED_FORMAT=0',
                               '-s', 'GL_SUPPORT_AUTOMATIC_ENABLE_EXTENSIONS=0',
                               '-s', 'GL_TRACK_ERRORS=0',
                               '-s', 'GL_SUPPORT_EXPLICIT_SWAP_CONTROL=0',
                               '-s', 'GL_POOL_TEMP_BUFFERS=0',
                               '-s', 'FAST_UNROLLED_MEMCPY_AND_MEMSET=0',
                               '--output_eol', 'linux']

    asmjs = ['-s', 'WASM=0', '--separate-asm', '-s', 'ELIMINATE_DUPLICATE_FUNCTIONS=1', '--memory-init-file', '1']
    opts = ['-O3', '--closure', '1', '-DNDEBUG', '-ffast-math']

    hello_world_sources = [path_from_root('tests', 'small_hello_world.c'),
                           '-s', 'RUNTIME_FUNCS_TO_IMPORT=[]',
                           '-s', 'USES_DYNAMIC_ALLOC=0',
                           '-s', 'ASM_PRIMITIVE_VARS=[STACKTOP]']
    hello_webgl_sources = [path_from_root('tests', 'minimal_webgl', 'main.cpp'),
                           path_from_root('tests', 'minimal_webgl', 'webgl.c'),
                           '--js-library', path_from_root('tests', 'minimal_webgl', 'library_js.js'),
                           '-s', 'RUNTIME_FUNCS_TO_IMPORT=[]',
                           '-s', 'USES_DYNAMIC_ALLOC=2', '-lGL',
                           '-s', 'MODULARIZE=1']
    hello_webgl2_sources = hello_webgl_sources + ['-s', 'USE_WEBGL2=1']

    test_cases = [
      (asmjs + opts, hello_world_sources, {'a.html': 981, 'a.js': 289, 'a.asm.js': 113, 'a.mem': 6}),
      (opts, hello_world_sources, {'a.html': 968, 'a.js': 604, 'a.wasm': 86}),
      (asmjs + opts, hello_webgl_sources, {'a.html': 881, 'a.js': 5035, 'a.asm.js': 11094, 'a.mem': 321}),
      (opts, hello_webgl_sources, {'a.html': 857, 'a.js': 5083, 'a.wasm': 8841}),
      (opts, hello_webgl2_sources, {'a.html': 857, 'a.js': 6192, 'a.wasm': 8841}) # Compare how WebGL2 sizes stack up with WebGL 1
    ]

    success = True

    def print_percent(actual, expected):
      if actual == expected:
        return ''
      return ' ({:+.2f}%)'.format((actual - expected) * 100.0 / expected)

    for case in test_cases:
      print('\n-----------------------------\n' + str(case))
      flags, sources, files = case
      args = [PYTHON, EMCC, '-o', 'a.html'] + sources + smallest_code_size_args + flags
      print('\n' + ' '.join(args))
      run_process(args)
      print('\n')

      total_output_size = 0
      total_expected_size = 0
      for f in files:
        expected_size = files[f]
        size = os.path.getsize(f)
        print('size of ' + f + ' == ' + str(size) + ', expected ' + str(expected_size) + ', delta=' + str(size - expected_size) + print_percent(size, expected_size))

        # Hack: Generated .mem initializer files have different sizes on different
        # platforms (Windows gives x, CircleCI Linux gives x-17 bytes, my home
        # Linux gives x+2 bytes..). Likewise asm.js files seem to be affected by
        # the LLVM IR text names, which lead to asm.js names, which leads to
        # difference code size, which leads to different relooper choices,
        # as a result leading to slightly different total code sizes.
        # TODO: identify what is causing this. meanwhile allow some amount of slop
        mem_slop = 20
        if size <= expected_size + mem_slop and size >= expected_size - mem_slop:
          size = expected_size

        total_output_size += size
        total_expected_size += expected_size

      print('Total output size=' + str(total_output_size) + ' bytes, expected total size=' + str(total_expected_size) + ', delta=' + str(total_output_size - total_expected_size) + print_percent(total_output_size, total_expected_size))
      if total_output_size > total_expected_size:
        print('Oops, overall generated code size regressed by ' + str(total_output_size - total_expected_size) + ' bytes!')
      if total_output_size < total_expected_size:
        print('Hey amazing, overall generated code size was improved by ' + str(total_expected_size - total_output_size) + ' bytes! Please update test other.test_minimal_runtime_code_size with the new updated size!')
      if total_output_size != total_expected_size:
        success = False
    assert success

  # Test that legacy settings that have been fixed to a specific value and their value can no longer be changed,
  def test_legacy_settings_forbidden_to_change(self):
    stderr = self.expect_fail([PYTHON, EMCC, '-s', 'MEMFS_APPEND_TO_TYPED_ARRAYS=0', path_from_root('tests', 'hello_world.c')])
    self.assertContained('MEMFS_APPEND_TO_TYPED_ARRAYS=0 is no longer supported', stderr)

    run_process([PYTHON, EMCC, '-s', 'MEMFS_APPEND_TO_TYPED_ARRAYS=1', path_from_root('tests', 'hello_world.c')])
    run_process([PYTHON, EMCC, '-s', 'PRECISE_I64_MATH=2', path_from_root('tests', 'hello_world.c')])

  def test_strict_mode_hello_world(self):
    # Verify that strict mode can be used for simple hello world program both
    # via the environment EMCC_STRICT=1 and from the command line `-s STRICT`
    cmd = [PYTHON, EMCC, path_from_root('tests', 'hello_world.c'), '-s', 'STRICT=1']
    run_process(cmd)
    with env_modify({'EMCC_STRICT': '1'}):
      self.do_run(open(path_from_root('tests', 'hello_world.c')).read(), 'hello, world!')

  def test_strict_mode_legacy_settings(self):
    cmd = [PYTHON, EMCC, path_from_root('tests', 'hello_world.c'), '-s', 'SPLIT_MEMORY=0']
    run_process(cmd)

    stderr = self.expect_fail(cmd + ['-s', 'STRICT=1'])
    self.assertContained('legacy setting used in strict mode: SPLIT_MEMORY', stderr)

    with env_modify({'EMCC_STRICT': '1'}):
      stderr = self.expect_fail(cmd)
      self.assertContained('legacy setting used in strict mode: SPLIT_MEMORY', stderr)

  def test_strict_mode_legacy_settings_runtime(self):
    # Verify that legacy settings are not accessible at runtime under strict
    # mode.
    self.set_setting('RETAIN_COMPILER_SETTINGS', 1)
    src = r'''\
    #include <stdio.h>
    #include <emscripten.h>

    int main() {
      printf("BINARYEN_METHOD: %s\n", (char*)emscripten_get_compiler_setting("BINARYEN_METHOD"));
      return 0;
    }
    '''
    self.do_run(src, 'BINARYEN_METHOD: native-wasm')
    with env_modify({'EMCC_STRICT': '1'}):
      self.do_run(src, 'invalid compiler setting: BINARYEN_METHOD')
    self.set_setting('STRICT', 1)
    self.do_run(src, 'invalid compiler setting: BINARYEN_METHOD')

  def test_strict_mode_renamed_setting(self):
    # Verify that renamed settings are available by either name (when not in
    # strict mode.
    self.set_setting('RETAIN_COMPILER_SETTINGS', 1)
    src = r'''\
    #include <stdio.h>
    #include <emscripten.h>

    int main() {
      printf("%d %d\n",
        emscripten_get_compiler_setting("BINARYEN_ASYNC_COMPILATION"),
        emscripten_get_compiler_setting("WASM_ASYNC_COMPILATION"));
      return 0;
    }
    '''

    # Setting the new name should set both
    self.set_setting('WASM_ASYNC_COMPILATION', 0)
    self.do_run(src, '0 0')
    self.set_setting('WASM_ASYNC_COMPILATION', 1)
    self.do_run(src, '1 1')
    self.clear_setting('WASM_ASYNC_COMPILATION')

    # Setting the old name should set both
    self.set_setting('BINARYEN_ASYNC_COMPILATION', 0)
    self.do_run(src, '0 0')
    self.set_setting('BINARYEN_ASYNC_COMPILATION', 1)
    self.do_run(src, '1 1')

  def test_strict_mode_legacy_settings_library(self):
    create_test_file('lib.js', r'''
#if SPLIT_MEMORY
#endif
''')
    cmd = [PYTHON, EMCC, path_from_root('tests', 'hello_world.c'), '-o', 'out.js', '--js-library', 'lib.js']
    run_process(cmd)
    self.assertContained('ReferenceError: SPLIT_MEMORY is not defined', self.expect_fail(cmd + ['-s', 'STRICT=1']))
    with env_modify({'EMCC_STRICT': '1'}):
      self.assertContained('ReferenceError: SPLIT_MEMORY is not defined', self.expect_fail(cmd))

  def test_safe_heap_log(self):
    self.set_setting('SAFE_HEAP')
    self.set_setting('SAFE_HEAP_LOG')
    self.set_setting('EXIT_RUNTIME')
    src = open(path_from_root('tests', 'hello_world.c')).read()
    self.do_run(src, 'SAFE_HEAP load: ')

    if not self.is_wasm_backend():
      self.set_setting('WASM', 0)
      self.do_run(src, 'SAFE_HEAP load: ')

  @no_fastcomp('iprintf/__small_printf are wasm-backend-only features')
  def test_mini_printfs(self):
    def test(code):
      with open('src.c', 'w') as f:
        f.write('''
          #include <stdio.h>
          int main() {
            volatile void* unknown_value;
            %s
          }
        ''' % code)
      run_process([PYTHON, EMCC, 'src.c', '-O1'])
      return os.path.getsize('a.out.wasm')

    i = test('printf("%d", *(int*)unknown_value);')
    f = test('printf("%f", *(double*)unknown_value);')
    lf = test('printf("%Lf", *(long double*)unknown_value);')
    both = test('printf("%d", *(int*)unknown_value); printf("%Lf", *(long double*)unknown_value);')
    print(i, f, lf, both)

    # iprintf is much smaller than printf with float support
    assert f - 3400 <= i <= f - 3000
    # __small_printf is somewhat smaller than printf with long double support
    assert lf - 900 <= f <= lf - 500
    # both is a little bigger still
    assert both - 100 <= lf <= both - 50

  # Tests that passing -s MALLOC=none will not include system malloc() to the build.
  def test_malloc_none(self):
    stderr = self.expect_fail([PYTHON, EMCC, path_from_root('tests', 'malloc_none.c'), '-s', 'MALLOC=none'])
    self.assertContained('undefined symbol: malloc', stderr)

  @parameterized({
    'c': ['c'],
    'cpp': ['cpp'],
  })
  @no_fastcomp('lsan not supported on fastcomp')
  def test_lsan_leaks(self, ext):
    self.do_smart_test(path_from_root('tests', 'other', 'test_lsan_leaks.' + ext),
                       emcc_args=['-fsanitize=leak', '-s', 'ALLOW_MEMORY_GROWTH=1'],
                       assert_returncode=None, literals=[
      'Direct leak of 2048 byte(s) in 1 object(s) allocated from',
      'Direct leak of 1337 byte(s) in 1 object(s) allocated from',
      'Direct leak of 42 byte(s) in 1 object(s) allocated from',
    ])

  @parameterized({
    'c': ['c', [
      r'in malloc.*a\.out\.wasm\+0x',
      r'(?im)in f (/|[a-z]:).*/test_lsan_leaks\.c:6:21$',
      r'(?im)in main (/|[a-z]:).*/test_lsan_leaks\.c:10:16$',
      r'(?im)in main (/|[a-z]:).*/test_lsan_leaks\.c:12:3$',
      r'(?im)in main (/|[a-z]:).*/test_lsan_leaks\.c:13:3$',
    ]],
    'cpp': ['cpp', [
      r'in operator new\[\]\(unsigned long\).*a\.out\.wasm\+0x',
      r'(?im)in f\(\) (/|[a-z]:).*/test_lsan_leaks\.cpp:4:21$',
      r'(?im)in main (/|[a-z]:).*/test_lsan_leaks\.cpp:8:16$',
      r'(?im)in main (/|[a-z]:).*/test_lsan_leaks\.cpp:10:3$',
      r'(?im)in main (/|[a-z]:).*/test_lsan_leaks\.cpp:11:3$',
    ]],
  })
  @no_fastcomp('lsan not supported on fastcomp')
  def test_lsan_stack_trace(self, ext, regexes):
    self.do_smart_test(path_from_root('tests', 'other', 'test_lsan_leaks.' + ext),
                       emcc_args=['-fsanitize=leak', '-s', 'ALLOW_MEMORY_GROWTH=1', '-g4'],
                       assert_returncode=None, literals=[
      'Direct leak of 2048 byte(s) in 1 object(s) allocated from',
      'Direct leak of 1337 byte(s) in 1 object(s) allocated from',
      'Direct leak of 42 byte(s) in 1 object(s) allocated from',
    ], regexes=regexes)

  @parameterized({
    'c': ['c'],
    'cpp': ['cpp'],
  })
  @no_fastcomp('lsan not supported on fastcomp')
  def test_lsan_no_leak(self, ext):
    self.do_smart_test(path_from_root('tests', 'other', 'test_lsan_no_leak.' + ext),
                       emcc_args=['-fsanitize=leak', '-s', 'ALLOW_MEMORY_GROWTH=1', '-s', 'ASSERTIONS=0'],
                       regexes=[r'^\s*$'])

  @no_fastcomp('lsan not supported on fastcomp')
  def test_lsan_no_stack_trace(self):
    self.do_smart_test(path_from_root('tests', 'other', 'test_lsan_leaks.c'),
                       emcc_args=['-fsanitize=leak', '-s', 'ALLOW_MEMORY_GROWTH=1', '-DDISABLE_CONTEXT'],
                       assert_returncode=None, literals=[
      'Direct leak of 3427 byte(s) in 3 object(s) allocated from:',
      'SUMMARY: LeakSanitizer: 3427 byte(s) leaked in 3 allocation(s).',
    ])

  @no_fastcomp('asan is not supported on fastcomp')
  def test_asan_null_deref(self):
    self.do_smart_test(path_from_root('tests', 'other', 'test_asan_null_deref.c'),
                       emcc_args=['-fsanitize=address', '-s', 'ALLOW_MEMORY_GROWTH=1'],
                       assert_returncode=None, literals=[
      'AddressSanitizer: null-pointer-dereference on address',
    ])

  @no_fastcomp('asan is not supported on fastcomp')
  def test_asan_no_stack_trace(self):
    self.do_smart_test(path_from_root('tests', 'other', 'test_lsan_leaks.c'),
                       emcc_args=['-fsanitize=address', '-s', 'ALLOW_MEMORY_GROWTH=1', '-DDISABLE_CONTEXT', '-s', 'EXIT_RUNTIME'],
                       assert_returncode=None, literals=[
      'Direct leak of 3427 byte(s) in 3 object(s) allocated from:',
      'SUMMARY: AddressSanitizer: 3427 byte(s) leaked in 3 allocation(s).',
    ])

  @parameterized({
    'async': ['-s', 'WASM_ASYNC_COMPILATION=1'],
    'sync': ['-s', 'WASM_ASYNC_COMPILATION=0'],
  })
  @no_fastcomp('offset converter is not supported on fastcomp')
  def test_offset_converter(self, *args):
    self.do_smart_test(path_from_root('tests', 'other', 'test_offset_converter.c'),
                       emcc_args=['-s', 'USE_OFFSET_CONVERTER', '-g4'] + list(args), literals=['ok'])

  @no_windows('ptys and select are not available on windows')
  @no_fastcomp('fastcomp clang detects colors differently')
  def test_build_error_color(self):
    create_test_file('src.c', 'int main() {')
    returncode, output = self.run_on_pty([PYTHON, EMCC, 'src.c'])
    self.assertNotEqual(returncode, 0)
    self.assertIn(b"\x1b[1msrc.c:1:13: \x1b[0m\x1b[0;1;31merror: \x1b[0m\x1b[1mexpected '}'\x1b[0m", output)
    self.assertIn(b"shared:ERROR: \x1b[31m", output)

  @parameterized({
    'fno_diagnostics_color': ['-fno-diagnostics-color'],
    'fdiagnostics_color_never': ['-fdiagnostics-color=never'],
  })
  @no_windows('ptys and select are not available on windows')
  def test_pty_no_color(self, flag):
    with open('src.c', 'w') as f:
      f.write('int main() {')

    returncode, output = self.run_on_pty([PYTHON, EMCC, flag, 'src.c'])
    self.assertNotEqual(returncode, 0)
    self.assertNotIn(b'\x1b', output)

  @no_fastcomp('sanitizers are not supported on fastcomp')
  def test_sanitizer_color(self):
    create_test_file('src.c', '''
      #include <emscripten.h>
      int main() {
        int *p = 0, q;
        EM_ASM({ Module.printWithColors = true; });
        q = *p;
      }
    ''')
    run_process([PYTHON, EMCC, '-fsanitize=null', 'src.c'])
    output = run_js('a.out.js', stderr=PIPE, full_output=True)
    self.assertIn('\x1b[1msrc.c', output)

  @no_fastcomp('main param optimizations are upstream-only')
  def test_main_reads_params(self):
    create_test_file('no.c', '''
      int main() {
        return 42;
      }
    ''')
    run_process([PYTHON, EMCC, 'no.c', '-O3', '-o', 'no.js'])
    no = os.path.getsize('no.js')
    create_test_file('yes.c', '''
      int main(int argc, char **argv) {
        return argc;
      }
    ''')
    run_process([PYTHON, EMCC, 'yes.c', '-O3', '-o', 'yes.js'])
    yes = os.path.getsize('yes.js')
    # not having to set up argc/argv allows us to avoid including a
    # significant amount of JS for string support (which is not needed
    # otherwise in such a trivial program).
    self.assertLess(no, 0.95 * yes)

  @no_fastcomp('not optimized in fastcomp')
  def test_INCOMING_MODULE_JS_API(self):
    def test(args):
      run_process([PYTHON, EMCC, path_from_root('tests', 'hello_world.c'), '-O3', '--closure', '1'] + args)
      for engine in JS_ENGINES:
        self.assertContained('hello, world!', run_js('a.out.js', engine=engine))
      with open('a.out.js') as f:
        # ignore \r which on windows can increase the size
        return len(f.read().replace('\r', ''))
    normal = test([])
    changed = test(['-s', 'INCOMING_MODULE_JS_API=[]'])
    print('sizes', normal, changed)
    # Changing this option to [] should decrease code size.
    self.assertLess(changed, normal)
    # Check an absolute code size as well, with some slack.
    self.assertLess(abs(changed - 5795), 150)

  def test_llvm_includes(self):
    self.build('#include <stdatomic.h>', self.get_dir(), 'atomics.c')

  def test_mmap_and_munmap(self):
    emcc_args = []
    for f in ['data_ro.dat', 'data_rw.dat']:
        create_test_file(f, 'Test file')
        emcc_args.extend(['--embed-file', f])
    self.do_other_test('mmap_and_munmap', emcc_args)

  def test_mmap_memorygrowth(self):
    self.do_other_test('mmap_memorygrowth', ['-s', 'ALLOW_MEMORY_GROWTH=1'])

  @no_fastcomp('fastcomp defines this in the backend itself, so it is always on there')
  def test_EMSCRIPTEN_and_STRICT(self):
    # __EMSCRIPTEN__ is the proper define; we support EMSCRIPTEN for legacy
    # code, unless STRICT is enabled.
    create_test_file('src.c', '''
      #ifndef EMSCRIPTEN
      #error "not defined"
      #endif
    ''')
    run_process([PYTHON, EMCC, 'src.c', '-c'])
    self.expect_fail([PYTHON, EMCC, 'src.c', '-s', 'STRICT', '-c'])

  def test_exception_settings(self):
    for catching, throwing, opts in itertools.product([0, 1], repeat=3):
      cmd = [PYTHON, EMCC, path_from_root('tests', 'other', 'exceptions_modes_symbols_defined.cpp'), '-s', 'DISABLE_EXCEPTION_THROWING=%d' % (1 - throwing), '-s', 'DISABLE_EXCEPTION_CATCHING=%d' % (1 - catching), '-O%d' % opts]
      print(cmd)
      if not throwing and not catching:
        self.assertContained('DISABLE_EXCEPTION_THROWING was set (likely due to -fno-exceptions), which means no C++ exception throwing support code is linked in, but such support is required', self.expect_fail(cmd))
      elif not throwing and catching:
        self.assertContained('DISABLE_EXCEPTION_THROWING was set (probably from -fno-exceptions) but is not compatible with enabling exception catching (DISABLE_EXCEPTION_CATCHING=0)', self.expect_fail(cmd))
      else:
        run_process(cmd)

  def test_assertions_on_internal_api_changes(self):
    create_test_file('src.c', r'''
      #include <emscripten.h>
      int main(int argc, char **argv) {
        EM_ASM({
          try {
            Module['read'];
            out('it should not be there');
          } catch(e) {
            out('error: ' + e);
          }
        });
      }
    ''')
    run_process([PYTHON, EMCC, 'src.c', '-s', 'ASSERTIONS'])
    self.assertContained('Module.read has been replaced with plain read', run_js('a.out.js'))

  def test_assertions_on_incoming_module_api_changes(self):
    create_test_file('pre.js', r'''
      var Module = {
        read: function() {}
      }
    ''')
    run_process([PYTHON, EMCC, path_from_root('tests', 'hello_world.c'), '-s', 'ASSERTIONS', '--pre-js', 'pre.js'])
    self.assertContained('Module.read option was removed', run_js('a.out.js', assert_returncode=None, stderr=PIPE))

  def test_assertions_on_outgoing_module_api_changes(self):
    create_test_file('src.cpp', r'''
      #include <emscripten.h>
      int main() {
        EM_ASM({
          console.log();
          function check(name) {
            try {
              Module[name];
              console.log("success: " + name);
            } catch(e) {
            }
          }
          check("read");
          // TODO check("setWindowTitle");
          check("wasmBinary");
          check("arguments");
        });
      }
    ''')
    run_process([PYTHON, EMCC, 'src.cpp', '-s', 'ASSERTIONS'])
    self.assertContained('''
Module.read has been replaced with plain read_
Module.wasmBinary has been replaced with plain wasmBinary
Module.arguments has been replaced with plain arguments_
''', run_js('a.out.js', assert_returncode=None, stderr=PIPE))

  def test_em_asm_strict_c(self):
    create_test_file('src.c', '''
      #include <emscripten/em_asm.h>
      int main() {
        EM_ASM({ console.log('Hello, world!'); });
      }
    ''')
    result = run_process([PYTHON, EMCC, '-std=c11', 'src.c'], stderr=PIPE, check=False)
    self.assertNotEqual(result.returncode, 0)
    self.assertIn('EM_ASM does not work in -std=c* modes, use -std=gnu* modes instead', result.stderr)

  def test_boost_graph(self):
    self.do_smart_test(path_from_root('tests', 'test_boost_graph.cpp'),
                       emcc_args=['-s', 'USE_BOOST_HEADERS=1'],
                       assert_returncode=0)

  @no_fastcomp('EM_ASM and setjmp works fine on fastcomp')
  def test_setjmp_em_asm(self):
    create_test_file('src.c', '''
      #include <emscripten.h>
      #include <setjmp.h>

      int main() {
        jmp_buf buf;
        setjmp(buf);
        EM_ASM({
          console.log("hello world");
        });
      }
    ''')
    result = run_process([PYTHON, EMCC, 'src.c'], stderr=PIPE, check=False)
    self.assertNotEqual(result.returncode, 0)
    self.assertIn('Cannot use EM_ASM* alongside setjmp/longjmp', result.stderr)
    self.assertIn('Please consider using EM_JS, or move the EM_ASM into another function.', result.stderr)

  def test_missing_stdlibs(self):
    # Certain standard libraries are expected to be useable via -l flags but
    # don't actually exist in our standard library path.  Make sure we don't
    # error out when linking with these flags.
    run_process([PYTHON, EMCC, path_from_root('tests', 'hello_world.cpp'), '-lm', '-ldl', '-lrt', '-lpthread'])

  def test_non_wasm_without_wasm_in_vm(self):
    # Test that our non-wasm output does not depend on wasm support in the vm.
    run_process([PYTHON, EMCC, path_from_root('tests', 'hello_world.cpp'), '-s', 'WASM=0'])
    with open('a.out.js') as f:
      js = f.read()
    with open('a.out.js', 'w') as f:
      f.write('var WebAssembly = null;\n' + js)
    for engine in JS_ENGINES:
      self.assertContained('hello, world!', run_js('a.out.js', engine=engine))<|MERGE_RESOLUTION|>--- conflicted
+++ resolved
@@ -8063,17 +8063,10 @@
     self.run_metadce_test('hello_libcxx.cpp', ['-O2'], 19, [], ['waka'], 226582, 17, 33, None) # noqa
 
   @parameterized({
-<<<<<<< HEAD
-    'normal': (['-O2'], 39, ['abort'], ['waka'], 186423, 23, 37, 541), # noqa
+    'normal': (['-O2'], 40, ['abort'], ['waka'], 186423, 23, 37, 541), # noqa
     'emulated_function_pointers':
               (['-O2', '-s', 'EMULATED_FUNCTION_POINTERS=1'],
-                        39, ['abort'], ['waka'], 188310, 23, 38, 521), # noqa
-=======
-    'normal': (['-O2'], 39, ['abort'], ['waka'], 186423, 23, 37, 542), # noqa
-    'emulated_function_pointers':
-              (['-O2', '-s', 'EMULATED_FUNCTION_POINTERS=1'],
-                        39, ['abort'], ['waka'], 188310, 23, 38, 522), # noqa
->>>>>>> 69806c32
+                        40, ['abort'], ['waka'], 188310, 23, 38, 521), # noqa
   })
   @no_wasm_backend()
   def test_binaryen_metadce_cxx_fastcomp(self, *args):
@@ -8115,11 +8108,7 @@
                       4, [],        [],           8,   0,    0,  0), # noqa; totally empty!
     # we don't metadce with linkable code! other modules may want stuff
     # don't compare the # of functions in a main module, which changes a lot
-<<<<<<< HEAD
-    'main_module_1': (['-O3', '-s', 'MAIN_MODULE=1'], 1601, [], [], 226403, None, 107, None), # noqa
-=======
-    'main_module_1': (['-O3', '-s', 'MAIN_MODULE=1'], 1602, [], [], 226403, None, 107, None), # noqa
->>>>>>> 69806c32
+    'main_module_1': (['-O3', '-s', 'MAIN_MODULE=1'], 1603, [], [], 226403, None, 107, None), # noqa
     'main_module_2': (['-O3', '-s', 'MAIN_MODULE=2'],   13, [], [],  10017,   13,   9,   20), # noqa
   })
   @no_wasm_backend()
