--- conflicted
+++ resolved
@@ -1,27 +1,6 @@
 {
-<<<<<<< HEAD
-<<<<<<< HEAD
-<<<<<<< HEAD
-  "a.html": 19379,
-  "a.html.gz": 8065,
-  "total": 19379,
-  "total_gz": 8065
-=======
-  "a.html": 19387,
-  "a.html.gz": 8070,
-  "total": 19387,
-  "total_gz": 8070
->>>>>>> origin/master
-=======
   "a.html": 19359,
   "a.html.gz": 8042,
-  "total": 19368,
+  "total": 19359,
   "total_gz": 8042
->>>>>>> origin/master
-=======
-  "a.html": 19370,
-  "a.html.gz": 8062,
-  "total": 19378,
-  "total_gz": 8062
->>>>>>> bf07fdab
 }